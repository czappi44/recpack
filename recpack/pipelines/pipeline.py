import logging
from collections import defaultdict, namedtuple
from collections.abc import Iterable
import datetime
import os
from typing import Tuple, Union, Dict, List, Optional
import yaml

import pandas as pd
import numpy as np
from sklearn.model_selection import ParameterGrid
from tqdm.auto import tqdm

from recpack.algorithms.base import TorchMLAlgorithm
from recpack.matrix import InteractionMatrix
from recpack.scenarios import Scenario
from recpack.pipelines.registries import MetricRegistry, AlgorithmRegistry

logger = logging.getLogger("recpack")


ALGORITHM_REGISTRY = AlgorithmRegistry()
"""Registry for algorithms.

Contains the Recpack algorithms by default,
and allows registration of new algorithms via the `register` function.

Example::

    from recpack.pipelines import ALGORITHM_REGISTRY

    # Construct an ItemKNN object with parameter K=20
    algo = ALGORITHM_REGISTRY.get('ItemKNN')(K=20)

    from recpack.algorithms import ItemKNN
    ALGORITHM_REGISTRY.register('HelloWorld', ItemKNN)

    # Also construct an ItemKNN object with parameter K=20
    algo = ALGORITHM_REGISTRY.get('HelloWorld')(K=20)
"""


METRIC_REGISTRY = MetricRegistry()
"""Registry for metrics.

Contains the Recpack metrics by default,
and allows registration of new metrics via the `register` function.

Example::

    from recpack.pipelines import METRIC_REGISTRY

    # Construct a Recall object with parameter K=20
    algo = METRIC_REGISTRY.get('Recall')(K=20)

    from recpack.algorithms import Recall
    METRIC_REGISTRY.register('HelloWorld', Recall)

    # Also construct a Recall object with parameter K=20
    algo = METRIC_REGISTRY.get('HelloWorld')(K=20)

"""


class MetricAccumulator:
    """
    Add metrics here for clean showing later on.
    """

    def __init__(self):
        self.acc = defaultdict(dict)

    def __getitem__(self, key):
        return self.acc[key]

    def add(self, metric, algorithm_name, metric_name):
<<<<<<< HEAD
        logger.debug(f"Metric {metric_name} created for algorithm {algorithm_name}")
=======
        logger.debug(
            f"Metric {metric_name} created for algorithm {algorithm_name}")
>>>>>>> cc704bc0
        self.acc[algorithm_name][metric_name] = metric

    @property
    def metrics(self):
        results = defaultdict(dict)
        for key in self.acc:
            for k in self.acc[key]:
                results[key][k] = self.acc[key][k].value
        return results

    @property
    def num_users(self):
        results = defaultdict(dict)
        for key in self.acc:
            for k in self.acc[key]:
                results[key][k] = self.acc[key][k].num_users
        return results


MetricEntry = namedtuple("MetricEntry", ["name", "K"])
<<<<<<< HEAD
OptimisationMetricEntry = namedtuple("OptimisationMetricEntry", ["name", "K", "minimise"])
=======
OptimisationMetricEntry = namedtuple(
    "OptimisationMetricEntry", ["name", "K", "minimise"])
>>>>>>> cc704bc0
AlgorithmEntry = namedtuple("AlgorithmEntry", ["name", "grid", "params"])


class Pipeline(object):
    """Trains and evaluates the algorithms specified for the scenario given, for all metrics.

    Pipeline is run per algorithm.
    First grid parameters are optimised by training on validation_training_data and
    evaluation on validation_data.
    Next, unless the model requires validation data,
    the model with optimised parameters is retrained
    on full_training_data.
    Predictions are then generated with test_in as input and evaluated on test_out.

    Results can be accessed via the :meth:`get_metrics` method.

    :param results_directory: Absolute path to the directory in which results will be stored.
    :type results_directory: str
    :param algorithms: List of AlgorithmEntry objects to evaluate in this pipeline.
    An AlgorithmEntry defines which algorithm to train, with which fixed parameters (params)
    and which parameters to optimize (grid).
    :type algorithms: List[AlgorithmEntry]
    :param metrics: List of MetricEntry objects to evaluate each algorithm on.
    A MetricEntry defines which metric and value of the parameter K (number of recommendations).
    :type metrics: List[MetricEntry]
    :param full_training_data: Training data used in final training.
    :type full_training_data: InteractionMatrix
    :param validation_training_data: Training data used for hyperparameter optimization.
    :type validation_training_data: Union[InteractionMatrix, None]
    :param validation_data: The data to use for optimising parameters,
    can be None only if none of the algorithms require optimisation.
    :type validation_data: Union[Tuple[InteractionMatrix, InteractionMatrix], None]
    :param test_data: The data to perform evaluation, as (`test_in`, `test_out`) tuple.
    :type test_data: Tuple[InteractionMatrix, InteractionMatrix]
    :param optimisation_metric: The metric to optimise each algorithm on.
    :type optimisation_metric: Union[OptimisationMetricEntry, None]
    """

    def __init__(
        self,
        results_directory: str,
        algorithms: List[AlgorithmEntry],
        metrics: List[MetricEntry],
        full_training_data: InteractionMatrix,
        validation_training_data: Union[InteractionMatrix, None],
        validation_data: Union[Tuple[InteractionMatrix, InteractionMatrix], None],
        test_data: Tuple[InteractionMatrix, InteractionMatrix],
        optimisation_metric: Union[OptimisationMetricEntry, None],
    ):
        self.results_directory = results_directory
        self.algorithms = algorithms
        self.metrics = metrics
        self.full_training_data = full_training_data
        self.validation_training_data = validation_training_data
        self.validation_data = validation_data
        self.test_data = test_data
        self.optimisation_metric = optimisation_metric

        self._metric_acc = MetricAccumulator()
        # All dataframes from optimisation are accumulated in this list
        # To give it back to the user.
        self._optimisation_results = []

    def _optimise(self, algorithm, metric_entry: OptimisationMetricEntry):
        # TODO: investigate using advanced optimisers

        if len(algorithm.grid) == 0:
            return algorithm.params

        results = []
        # Construct grid:
        optimisation_params = ParameterGrid(algorithm.grid)
        for p in optimisation_params:
<<<<<<< HEAD
            algo = ALGORITHM_REGISTRY.get(algorithm.name)(**p, **algorithm.params)
=======
            algo = ALGORITHM_REGISTRY.get(
                algorithm.name)(**p, **algorithm.params)
>>>>>>> cc704bc0

            if isinstance(algo, TorchMLAlgorithm):
                # Training a TorchMLAlgorithm requires validation data for early stopping.
                # TODO Technically we only need to use validation_training_data here when early stopping
                # If we run for a fixed number of iterations, it doesn't matter anyway.
                algo.fit(self.validation_training_data, self.validation_data)
            else:
                algo.fit(self.validation_training_data)
            metric = METRIC_REGISTRY.get(metric_entry.name)(K=metric_entry.K)

            prediction = algo.predict(self.validation_data[0])

            metric.calculate(self.validation_data[1].binary_values, prediction)

            results.append(
                {
                    "identifier": algo.identifier,
                    "params": {**p, **algorithm.params},
                    metric_entry.name: metric.value,
                }
            )

        # Sort by metric value
        optimal_params = sorted(results, key=lambda x: x[metric_entry.name], reverse=~metric_entry.minimise,)[
            0
        ]["params"]

        self._optimisation_results.extend(results)
        return optimal_params

    def run(self):
        """Runs the pipeline."""

        for algorithm in tqdm(self.algorithms):
            # optimisation:
<<<<<<< HEAD
            optimal_params = self._optimise(algorithm, self.optimisation_metric)
=======
            optimal_params = self._optimise(
                algorithm, self.optimisation_metric)
>>>>>>> cc704bc0

            # Train again.
            algo = ALGORITHM_REGISTRY.get(algorithm.name)(**optimal_params)
            if isinstance(algo, TorchMLAlgorithm):
                # TODO: Optimise this retraining step, by returning trained model?
                algo.fit(self.validation_training_data, self.validation_data)
            else:
                algo.fit(self.full_training_data)

            # Evaluate
            test_in, test_out = self.test_data
            recommendations = algo.predict(test_in)
            for metric in self.metrics:
                m = METRIC_REGISTRY.get(metric.name)(K=metric.K)
                m.calculate(test_out.binary_values, recommendations)
                self._metric_acc.add(m, algo.identifier, m.name)

    def get_metrics(self, short: Optional[bool] = False) -> pd.DataFrame:
        """Get the metrics for the pipeline.

<<<<<<< HEAD
        Returns a nested dict, with structure:
        <algorithm> -> <metric> -> value

        :return: Metric values as a nested dict.
        :rtype: Dict[str, Dict[str, float]]
=======
        :param short: If short is True, only the algorithm names are returned, and not the parameters.
            Defaults to False
        :type short: Optional[bool]
        :return: Algorithms and their respective performance.
        :rtype: pd.DataFrame
>>>>>>> cc704bc0
        """
        df = pd.DataFrame.from_dict(self._metric_acc.metrics).T
        if short:
            # Parameters are between (), so if we split on the (,
            # we can get the algorithm name by taking the first of the splits.
            df.index = df.index.map(lambda x: x.split("(")[0])
        return df

    def get_metrics_dataframe(self, short: Optional[bool] = False):
        """Get a dataframe with the algorithms as keys.

        :param short: If short is True, only the algorithm names are returned, and not the parameters.
            Defaults to False
        :type short: Optional[bool]
        """
        df = pd.DataFrame.from_dict(self.get_metrics()).T
        if short:
            # Parameters are between (), so if we split on the (,
            # we can get the algorithm name by taking the first of the splits.
            df.index = df.index.map(lambda x: x.split("(")[0])
        return df

    def save_metrics(self) -> None:
        """Save the metrics in a json file

        The file will be saved in the experiment directory.
        """
        df = pd.DataFrame.from_dict(self.get_metrics())
        df.to_json(f"{self.results_directory}/results.json")

    def get_num_users(self) -> int:
        """Get the amount of users used in the evaluation.

        :return: The number of users used in the evaluation.
        :rtype: int
        """
        return self._metric_acc.num_users

    @property
    def optimisation_results(self):
        """Contains a result for each of the hyperparameter combinations tried out,
        for each of the algorithms evaluated.
        """
        return pd.DataFrame.from_records(self._optimisation_results)


class PipelineBuilder(object):
    """Builder to facilitate construction of pipelines.

    The builder contains functions to set specific values for the pipeline.
    Save and Load make it possible to easily recreate pipelines.

    :param folder_name: The name of the folder where pipeline information will be stored.
        If no name is specified, the timestamp of creation is used.
    :type folder_name: Optional[str]
    :param base_path: The base_path to store pipeline in,
        defaults to the current working directory.
    :type base_path: Optional[str]
    """

    def __init__(self, folder_name: str = None, base_path: str = None):

        self.folder_name = folder_name
        if self.folder_name is None:
            self.folder_name = datetime.datetime.now().isoformat()

        self.base_path = base_path or os.getcwd()

        self.metrics = {}
        self.algorithms = []

        self._config_file_path = f"{self.base_path}/{self.folder_name}/config.yaml"
        self._full_train_file_path = f"{self.base_path}/{self.folder_name}/full_train"
        self._validation_train_file_path = f"{self.base_path}/{self.folder_name}/validation_train"
        self._test_in_file_path = f"{self.base_path}/{self.folder_name}/test_in"
        self._test_out_file_path = f"{self.base_path}/{self.folder_name}/test_out"
        self._validation_in_file_path = f"{self.base_path}/{self.folder_name}/validation_in"
        self._validation_out_file_path = f"{self.base_path}/{self.folder_name}/validation_out"
        # TODO Rename this to better reflect the contents
        self.results_directory = f"{self.base_path}/{self.folder_name}"

    def _parse_arg(self, arg: Union[type, str]) -> str:
        if type(arg) == type:
            arg = arg.__name__

        elif type(arg) != str:
<<<<<<< HEAD
            raise TypeError(f"Argument should be string or type, not {type(arg)}!")
=======
            raise TypeError(
                f"Argument should be string or type, not {type(arg)}!")
>>>>>>> cc704bc0

        return arg

    def add_metric(self, metric: Union[str, type], K: Union[List, int]):
        """Register a metric to evaluate

        :param metric: Metric name or type.
        :type metric: Union[str, type]
        :param K: The K value(s) used to construct metrics.
            If it is a list, for each value a metric is added.
        :type K: Union[List, int]
        :raises ValueError: If metric can't be resolved to a key
            in the `METRIC_REGISTRY`.
        """

        # Make it so it's possible to add metrics by their class as well.
        metric = self._parse_arg(metric)

        if metric not in METRIC_REGISTRY:
            raise ValueError(f"Metric {metric} could not be resolved.")

        if isinstance(K, Iterable):
            for k in K:
                self.add_metric(metric, k)
        else:
            # Check if metric already exists
            metric_name = f"{metric}_{K}"

            if metric_name in self.metrics:
                logger.warning(f"Metric {metric_name} already exists.")
            else:
                self.metrics[metric_name] = MetricEntry(metric, K)

    def add_algorithm(self, algorithm: Union[str, type], grid: Dict = {}, params: Dict = {}):
        """Add an algorithm to run.

        Parameters in grid will be optimised during running of pipeline.

        :param algorithm: Algorithm name or algorithm type.
        :type algorithm: Union[str, type]
        :param grid: Parameters to optimise, and the values to use in grid search,
            defaults to {}
        :type grid: dict, optional
        :param params: The key-values that are set fixed for running, defaults to {}
        :type params: dict, optional
        :raises ValueError: If algorithm can't be resolved to a key
            in the `ALGORITHM_REGISTRY`.
        """
        algorithm = self._parse_arg(algorithm)

        if algorithm not in ALGORITHM_REGISTRY:
            raise ValueError(f"Algorithm {algorithm} could not be resolved.")

        self.algorithms.append(AlgorithmEntry(algorithm, grid, params))

    def set_optimisation_metric(self, metric: Union[str, type], K: int, minimise=False):
        """Set the metric for optimisation of parameters in algorithms.

        If the metric is not implemented by default in recpack,
        you should register it in the `METRIC_REGISTRY`

        :param metric: metric name or metric type
        :type metric: Union[str, type]
        :param K: The K value for the metric
        :type K: int
        :param minimise: If True minimal value for metric is better, defaults to False
        :type minimise: bool, optional
        :raises ValueError: If metric can't be resolved to a key
            in the `METRIC_REGISTRY`.
        """
        metric = self._parse_arg(metric)

        if metric not in METRIC_REGISTRY:
            raise ValueError(f"metric {metric} could not be resolved.")

        self.optimisation_metric = OptimisationMetricEntry(metric, K, minimise)

    def set_validation_training_data(self, validation_training_data: InteractionMatrix):
        """Set the training dataset used for validation.

        :param validation_training_data: The interaction matrix to use during training when optimizing hyperparameters.
        :type validation_training_data: InteractionMatrix
        """
        self.validation_training_data = validation_training_data

    def set_full_training_data(self, full_training_data: InteractionMatrix):
        """Set the complete training dataset.

        :param full_training_data: The interaction matrix to use during training.
        :type full_training_data: InteractionMatrix
        """
        self.full_training_data = full_training_data

    def set_validation_data(self, validation_data: Tuple[InteractionMatrix, InteractionMatrix]):
        # TODO Support csr_matrix
        """Set the validation datasets.

        Validation data should be a tuple of InteractionMatrices.

        :param validation_data: The tuple of validation data,
            as (validation_in, validation_out) tuple.
        :type validation_data: Tuple[InteractionMatrix, InteractionMatrix]
        :raises ValueError: If tuple does not contain two InteractionMatrices.
        """
        if not len(validation_data) == 2:
<<<<<<< HEAD
            raise ValueError("Incorrect value, expected tuple with data_in and data_out")
=======
            raise ValueError(
                "Incorrect value, expected tuple with data_in and data_out")
>>>>>>> cc704bc0
        self.validation_data = validation_data

    def set_test_data(self, test_data: Tuple[InteractionMatrix, InteractionMatrix]):
        """Set the test datasets.

        Test data should be a tuple of InteractionMatrices.

        :param test_data: The tuple of test data, as (test_in, test_out) tuple.
        :type test_data: Tuple[InteractionMatrix, InteractionMatrix]
        :raises ValueError: If tuple does not contain two InteractionMatrices.
        """
        if not len(test_data) == 2:
<<<<<<< HEAD
            raise ValueError("Incorrect value, expected tuple with data_in and data_out")
=======
            raise ValueError(
                "Incorrect value, expected tuple with data_in and data_out")
>>>>>>> cc704bc0

        self.test_data = test_data

    def set_data_from_scenario(self, scenario: Scenario):
        """Set the train, validation and test data based by
        extracting them from the scenario."""

        self.set_full_training_data(scenario.full_training_data)
        self.set_test_data(scenario.test_data)
        if scenario.validation:
<<<<<<< HEAD
            self.set_validation_training_data(scenario.validation_training_data)
=======
            self.set_validation_training_data(
                scenario.validation_training_data)
>>>>>>> cc704bc0
            self.set_validation_data(scenario.validation_data)

    def _check_readiness(self):
        if len(self.metrics) == 0:
<<<<<<< HEAD
            raise RuntimeError("No metrics specified, can't construct pipeline")

        if len(self.algorithms) == 0:
            raise RuntimeError("No algorithms specified, can't construct pipeline")
=======
            raise RuntimeError(
                "No metrics specified, can't construct pipeline")

        if len(self.algorithms) == 0:
            raise RuntimeError(
                "No algorithms specified, can't construct pipeline")
>>>>>>> cc704bc0

        if not hasattr(self, "optimisation_metric") and np.any([len(algo.grid) > 0 for algo in self.algorithms]):
            raise RuntimeError(
                "No optimisation metric selected to perform requested hyperparameter optimisation,"
                "can't construct pipeline."
            )

        # Check availability of data
        if not hasattr(self, "full_training_data"):
<<<<<<< HEAD
            raise RuntimeError("No full training data available, can't construct pipeline.")

        if not hasattr(self, "test_data"):
            raise RuntimeError("No test data available, can't construct pipeline.")
=======
            raise RuntimeError(
                "No full training data available, can't construct pipeline.")

        if not hasattr(self, "test_data"):
            raise RuntimeError(
                "No test data available, can't construct pipeline.")
>>>>>>> cc704bc0

        # If there are parameters to optimise,
        # there needs to be validation data available.
        if self._requires_validation() and not hasattr(self, "validation_data"):
            raise RuntimeError(
                "No validation data available to perform the requested hyperparameter optimisation"
                ", can't construct pipeline."
            )

        if self._requires_validation() and not hasattr(self, "validation_training_data"):
            raise RuntimeError(
                "No validation training data available to perform the requested hyperparameter optimisation"
                ", can't construct pipeline."
            )

        # Validate shape is correct
        shape = self.full_training_data.shape

        if any([d.shape != shape for d in self.test_data]):
            raise RuntimeError("Shape mismatch between test and training data")

        if hasattr(self, "validation_data") and any([d.shape != shape for d in self.validation_data]):
<<<<<<< HEAD
            raise RuntimeError("Shape mismatch between validation and training data")

    def _requires_validation(self) -> bool:
        return any([len(algo.grid) > 0 for algo in self.algorithms]) or any(
            [issubclass(ALGORITHM_REGISTRY.get(algo.name), TorchMLAlgorithm) for algo in self.algorithms]
=======
            raise RuntimeError(
                "Shape mismatch between validation and training data")

    def _requires_validation(self) -> bool:
        return any([len(algo.grid) > 0 for algo in self.algorithms]) or any(
            [issubclass(ALGORITHM_REGISTRY.get(algo.name), TorchMLAlgorithm)
             for algo in self.algorithms]
>>>>>>> cc704bc0
        )

    def build(self) -> Pipeline:
        """Construct a pipeline object, given the set values.

        If required fields are not set, raises an error.

        :return: The constructed pipeline.
        :rtype: Pipeline
        """

        self._check_readiness()

        return Pipeline(
            self.results_directory,
            self.algorithms,
            list(self.metrics.values()),
            self.full_training_data,
            getattr(self, "validation_training_data", None),
            getattr(self, "validation_data", None),
            self.test_data,
            getattr(self, "optimisation_metric", None),
        )

    def _save_data(self):
        self.full_training_data.save(self._full_train_file_path)

        self.test_data[0].save(self._test_in_file_path)
        self.test_data[1].save(self._test_out_file_path)

        if hasattr(self, "validation_data"):
            self.validation_data[0].save(self._validation_in_file_path)
            self.validation_data[1].save(self._validation_out_file_path)
<<<<<<< HEAD
            self.validation_training_data.save(self._validation_train_file_path)
=======
            self.validation_training_data.save(
                self._validation_train_file_path)
>>>>>>> cc704bc0

    @property
    def _pipeline_config(self):
        d = {}
        d["algorithms"] = [algo._asdict() for algo in self.algorithms]
        d["metrics"] = [m._asdict() for m in self.metrics.values()]
<<<<<<< HEAD
        d["optimisation_metric"] = self.optimisation_metric._asdict() if hasattr(self, "optimisation_metric") else None
=======
        d["optimisation_metric"] = self.optimisation_metric._asdict(
        ) if hasattr(self, "optimisation_metric") else None
>>>>>>> cc704bc0

        return d

    def save(self):
        """Save the pipeline settings to file"""
        self._check_readiness()

        # Make sure folder exists
        if not os.path.exists(f"{self.base_path}/{self.folder_name}"):
            os.makedirs(f"{self.base_path}/{self.folder_name}")

        self._save_data()

        with open(self._config_file_path, "w") as outfile:
            outfile.write(yaml.safe_dump(self._pipeline_config))

    def _load_data(self, d):
<<<<<<< HEAD
        self.full_training_data = InteractionMatrix.load(self._full_train_file_path)
=======
        self.full_training_data = InteractionMatrix.load(
            self._full_train_file_path)
>>>>>>> cc704bc0

        self.test_data = (
            InteractionMatrix.load(self._test_in_file_path),
            InteractionMatrix.load(self._test_out_file_path),
        )

        try:
            self.validation_data = (
                InteractionMatrix.load(self._validation_in_file_path),
                InteractionMatrix.load(self._validation_out_file_path),
            )
<<<<<<< HEAD
            self.validation_training_data = InteractionMatrix.load(self._validation_train_file_path)
=======
            self.validation_training_data = InteractionMatrix.load(
                self._validation_train_file_path)
>>>>>>> cc704bc0
        except FileNotFoundError:
            pass

    def load(self):
        # TODO Split into load settings and main function
        """Load the settings from file into the correct attributes."""

        with open(self._config_file_path, "r") as infile:
            d = yaml.safe_load(infile)

        for m in d["metrics"]:
            self.add_metric(m["name"], m["K"])

        for a in d["algorithms"]:
            self.add_algorithm(a["name"], a["grid"], a["params"])

        if d["optimisation_metric"]:
            opt = d["optimisation_metric"]
<<<<<<< HEAD
            self.set_optimisation_metric(opt["name"], opt["K"], opt["minimise"])
=======
            self.set_optimisation_metric(
                opt["name"], opt["K"], opt["minimise"])
>>>>>>> cc704bc0

        self._load_data(d)<|MERGE_RESOLUTION|>--- conflicted
+++ resolved
@@ -74,12 +74,7 @@
         return self.acc[key]
 
     def add(self, metric, algorithm_name, metric_name):
-<<<<<<< HEAD
         logger.debug(f"Metric {metric_name} created for algorithm {algorithm_name}")
-=======
-        logger.debug(
-            f"Metric {metric_name} created for algorithm {algorithm_name}")
->>>>>>> cc704bc0
         self.acc[algorithm_name][metric_name] = metric
 
     @property
@@ -100,12 +95,7 @@
 
 
 MetricEntry = namedtuple("MetricEntry", ["name", "K"])
-<<<<<<< HEAD
 OptimisationMetricEntry = namedtuple("OptimisationMetricEntry", ["name", "K", "minimise"])
-=======
-OptimisationMetricEntry = namedtuple(
-    "OptimisationMetricEntry", ["name", "K", "minimise"])
->>>>>>> cc704bc0
 AlgorithmEntry = namedtuple("AlgorithmEntry", ["name", "grid", "params"])
 
 
@@ -179,12 +169,7 @@
         # Construct grid:
         optimisation_params = ParameterGrid(algorithm.grid)
         for p in optimisation_params:
-<<<<<<< HEAD
             algo = ALGORITHM_REGISTRY.get(algorithm.name)(**p, **algorithm.params)
-=======
-            algo = ALGORITHM_REGISTRY.get(
-                algorithm.name)(**p, **algorithm.params)
->>>>>>> cc704bc0
 
             if isinstance(algo, TorchMLAlgorithm):
                 # Training a TorchMLAlgorithm requires validation data for early stopping.
@@ -220,12 +205,7 @@
 
         for algorithm in tqdm(self.algorithms):
             # optimisation:
-<<<<<<< HEAD
             optimal_params = self._optimise(algorithm, self.optimisation_metric)
-=======
-            optimal_params = self._optimise(
-                algorithm, self.optimisation_metric)
->>>>>>> cc704bc0
 
             # Train again.
             algo = ALGORITHM_REGISTRY.get(algorithm.name)(**optimal_params)
@@ -246,19 +226,11 @@
     def get_metrics(self, short: Optional[bool] = False) -> pd.DataFrame:
         """Get the metrics for the pipeline.
 
-<<<<<<< HEAD
-        Returns a nested dict, with structure:
-        <algorithm> -> <metric> -> value
-
-        :return: Metric values as a nested dict.
-        :rtype: Dict[str, Dict[str, float]]
-=======
         :param short: If short is True, only the algorithm names are returned, and not the parameters.
             Defaults to False
         :type short: Optional[bool]
         :return: Algorithms and their respective performance.
         :rtype: pd.DataFrame
->>>>>>> cc704bc0
         """
         df = pd.DataFrame.from_dict(self._metric_acc.metrics).T
         if short:
@@ -345,12 +317,7 @@
             arg = arg.__name__
 
         elif type(arg) != str:
-<<<<<<< HEAD
             raise TypeError(f"Argument should be string or type, not {type(arg)}!")
-=======
-            raise TypeError(
-                f"Argument should be string or type, not {type(arg)}!")
->>>>>>> cc704bc0
 
         return arg
 
@@ -456,12 +423,7 @@
         :raises ValueError: If tuple does not contain two InteractionMatrices.
         """
         if not len(validation_data) == 2:
-<<<<<<< HEAD
             raise ValueError("Incorrect value, expected tuple with data_in and data_out")
-=======
-            raise ValueError(
-                "Incorrect value, expected tuple with data_in and data_out")
->>>>>>> cc704bc0
         self.validation_data = validation_data
 
     def set_test_data(self, test_data: Tuple[InteractionMatrix, InteractionMatrix]):
@@ -474,12 +436,7 @@
         :raises ValueError: If tuple does not contain two InteractionMatrices.
         """
         if not len(test_data) == 2:
-<<<<<<< HEAD
             raise ValueError("Incorrect value, expected tuple with data_in and data_out")
-=======
-            raise ValueError(
-                "Incorrect value, expected tuple with data_in and data_out")
->>>>>>> cc704bc0
 
         self.test_data = test_data
 
@@ -490,29 +447,15 @@
         self.set_full_training_data(scenario.full_training_data)
         self.set_test_data(scenario.test_data)
         if scenario.validation:
-<<<<<<< HEAD
             self.set_validation_training_data(scenario.validation_training_data)
-=======
-            self.set_validation_training_data(
-                scenario.validation_training_data)
->>>>>>> cc704bc0
             self.set_validation_data(scenario.validation_data)
 
     def _check_readiness(self):
         if len(self.metrics) == 0:
-<<<<<<< HEAD
             raise RuntimeError("No metrics specified, can't construct pipeline")
 
         if len(self.algorithms) == 0:
             raise RuntimeError("No algorithms specified, can't construct pipeline")
-=======
-            raise RuntimeError(
-                "No metrics specified, can't construct pipeline")
-
-        if len(self.algorithms) == 0:
-            raise RuntimeError(
-                "No algorithms specified, can't construct pipeline")
->>>>>>> cc704bc0
 
         if not hasattr(self, "optimisation_metric") and np.any([len(algo.grid) > 0 for algo in self.algorithms]):
             raise RuntimeError(
@@ -522,19 +465,10 @@
 
         # Check availability of data
         if not hasattr(self, "full_training_data"):
-<<<<<<< HEAD
             raise RuntimeError("No full training data available, can't construct pipeline.")
 
         if not hasattr(self, "test_data"):
             raise RuntimeError("No test data available, can't construct pipeline.")
-=======
-            raise RuntimeError(
-                "No full training data available, can't construct pipeline.")
-
-        if not hasattr(self, "test_data"):
-            raise RuntimeError(
-                "No test data available, can't construct pipeline.")
->>>>>>> cc704bc0
 
         # If there are parameters to optimise,
         # there needs to be validation data available.
@@ -557,21 +491,11 @@
             raise RuntimeError("Shape mismatch between test and training data")
 
         if hasattr(self, "validation_data") and any([d.shape != shape for d in self.validation_data]):
-<<<<<<< HEAD
             raise RuntimeError("Shape mismatch between validation and training data")
 
     def _requires_validation(self) -> bool:
         return any([len(algo.grid) > 0 for algo in self.algorithms]) or any(
             [issubclass(ALGORITHM_REGISTRY.get(algo.name), TorchMLAlgorithm) for algo in self.algorithms]
-=======
-            raise RuntimeError(
-                "Shape mismatch between validation and training data")
-
-    def _requires_validation(self) -> bool:
-        return any([len(algo.grid) > 0 for algo in self.algorithms]) or any(
-            [issubclass(ALGORITHM_REGISTRY.get(algo.name), TorchMLAlgorithm)
-             for algo in self.algorithms]
->>>>>>> cc704bc0
         )
 
     def build(self) -> Pipeline:
@@ -605,24 +529,14 @@
         if hasattr(self, "validation_data"):
             self.validation_data[0].save(self._validation_in_file_path)
             self.validation_data[1].save(self._validation_out_file_path)
-<<<<<<< HEAD
             self.validation_training_data.save(self._validation_train_file_path)
-=======
-            self.validation_training_data.save(
-                self._validation_train_file_path)
->>>>>>> cc704bc0
 
     @property
     def _pipeline_config(self):
         d = {}
         d["algorithms"] = [algo._asdict() for algo in self.algorithms]
         d["metrics"] = [m._asdict() for m in self.metrics.values()]
-<<<<<<< HEAD
         d["optimisation_metric"] = self.optimisation_metric._asdict() if hasattr(self, "optimisation_metric") else None
-=======
-        d["optimisation_metric"] = self.optimisation_metric._asdict(
-        ) if hasattr(self, "optimisation_metric") else None
->>>>>>> cc704bc0
 
         return d
 
@@ -640,12 +554,7 @@
             outfile.write(yaml.safe_dump(self._pipeline_config))
 
     def _load_data(self, d):
-<<<<<<< HEAD
         self.full_training_data = InteractionMatrix.load(self._full_train_file_path)
-=======
-        self.full_training_data = InteractionMatrix.load(
-            self._full_train_file_path)
->>>>>>> cc704bc0
 
         self.test_data = (
             InteractionMatrix.load(self._test_in_file_path),
@@ -657,12 +566,7 @@
                 InteractionMatrix.load(self._validation_in_file_path),
                 InteractionMatrix.load(self._validation_out_file_path),
             )
-<<<<<<< HEAD
             self.validation_training_data = InteractionMatrix.load(self._validation_train_file_path)
-=======
-            self.validation_training_data = InteractionMatrix.load(
-                self._validation_train_file_path)
->>>>>>> cc704bc0
         except FileNotFoundError:
             pass
 
@@ -681,11 +585,6 @@
 
         if d["optimisation_metric"]:
             opt = d["optimisation_metric"]
-<<<<<<< HEAD
             self.set_optimisation_metric(opt["name"], opt["K"], opt["minimise"])
-=======
-            self.set_optimisation_metric(
-                opt["name"], opt["K"], opt["minimise"])
->>>>>>> cc704bc0
 
         self._load_data(d)