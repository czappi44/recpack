--- conflicted
+++ resolved
@@ -305,26 +305,6 @@
 
 
 @pytest.mark.parametrize(
-<<<<<<< HEAD
-    "val_perc",
-    [
-        0., 0.25, 0.5, 1.
-    ]
-)
-def test_evaluation_as_test_data(val_perc):
-    data = generate_data()
-    evaluation_data = generate_data()
-
-    num_interactions = len(data.values.nonzero()[0])
-    num_evaluation_interactions = len(evaluation_data.values.nonzero()[0])
-
-    num_tr_interactions = num_interactions
-    num_val_interactions = math.ceil(num_evaluation_interactions * val_perc)
-    num_te_interactions = num_evaluation_interactions - num_val_interactions
-
-    splitter = recpack.splits.EvaluationDataForTestSplit(val_perc, seed=42)
-    tr, val, te = splitter.split(data, evaluation_data)
-=======
     "tr_perc, val_perc",
     [
         (
@@ -351,7 +331,6 @@
 
     splitter = recpack.splits.WeakGeneralization(tr_perc, val_perc, seed=42)
     tr, val, te = splitter.split(data)
->>>>>>> 6284527e
 
     assert len(tr.values.nonzero()[0]) == num_tr_interactions
     assert len(val.values.nonzero()[0]) == num_val_interactions
@@ -359,9 +338,36 @@
 
     assert len(tr.timestamps.nonzero()[0]) == num_tr_interactions
     assert len(val.timestamps.nonzero()[0]) == num_val_interactions
-<<<<<<< HEAD
     assert len(te.timestamps.nonzero()[0]) == num_te_interactions
 
+
+@pytest.mark.parametrize(
+    "val_perc",
+    [
+        0., 0.25, 0.5, 1.
+    ]
+)
+def test_evaluation_as_test_data(val_perc):
+    data = generate_data()
+    evaluation_data = generate_data()
+
+    num_interactions = len(data.values.nonzero()[0])
+    num_evaluation_interactions = len(evaluation_data.values.nonzero()[0])
+
+    num_tr_interactions = num_interactions
+    num_val_interactions = math.ceil(num_evaluation_interactions * val_perc)
+    num_te_interactions = num_evaluation_interactions - num_val_interactions
+
+    splitter = recpack.splits.EvaluationDataForTestSplit(val_perc, seed=42)
+    tr, val, te = splitter.split(data, evaluation_data)
+
+    assert len(tr.values.nonzero()[0]) == num_tr_interactions
+    assert len(val.values.nonzero()[0]) == num_val_interactions
+    assert len(te.values.nonzero()[0]) == num_te_interactions
+
+    assert len(tr.timestamps.nonzero()[0]) == num_tr_interactions
+    assert len(val.timestamps.nonzero()[0]) == num_val_interactions
+    assert len(te.timestamps.nonzero()[0]) == num_te_interactions
 
 @pytest.mark.parametrize(
     "t, t_delta",
@@ -393,7 +399,4 @@
 
     # Assert validation is empty
     assert val.values.nnz == 0
-    assert val.timestamps.nnz == 0
-=======
-    assert len(te.timestamps.nonzero()[0]) == num_te_interactions
->>>>>>> 6284527e
+    assert val.timestamps.nnz == 0