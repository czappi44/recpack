--- conflicted
+++ resolved
@@ -8,11 +8,8 @@
     naive_sparse2tensor,
     naive_tensor2sparse,
     sample_rows,
-<<<<<<< HEAD
-    get_batches
-=======
+    get_batches,
     union_csr_matrices,
->>>>>>> 5c3ddc71
 )
 
 
@@ -35,15 +32,12 @@
         cnt += len(batch)
         print(batch)
 
-
     assert cnt == 500
 
     it = get_batches(iter(test_array), batch_size=10)
 
     assert next(it) == [0, 1, 2, 3, 4, 5, 6, 7, 8, 9]
     assert next(it) == [10, 11, 12, 13, 14, 15, 16, 17, 18, 19]
-
-    
 
 
 def test_csr_tensor_conversions(larger_matrix):
