from math import ceil
from typing import Iterator, List, Union

import numpy as np
from scipy.sparse import csr_matrix, diags
import torch


def swish(x):
    return x.mul(torch.sigmoid(x))


def log_norm_pdf(x, mu, logvar):
    return -0.5 * (logvar + np.log(2 * np.pi) + (x - mu).pow(2) / logvar.exp())


def naive_sparse2tensor(data: csr_matrix) -> torch.Tensor:
    """Naively converts sparse csr_matrix to torch Tensor.

    :param data: CSR matrix to convert
    :type data: csr_matrix
    :return: Torch Tensor representation of the matrix.
    :rtype: torch.Tensor
    """
    return torch.FloatTensor(data.toarray())


def naive_tensor2sparse(tensor: torch.Tensor) -> csr_matrix:
    """Converts torch Tensor to sparse csr_matrix.

    :param tensor: Torch Tensor representation of the matrix to convert.
    :type tensor: torch.Tensor
    :return: CSR matrix representation of the matrix.
    :rtype: csr_matrix
    """
    return csr_matrix(tensor.detach().numpy())


def get_users(data):
    return list(set(data.nonzero()[0]))


<<<<<<< HEAD
def get_batches(users, batch_size=1000):
    return [
        users[i * batch_size : min((i * batch_size) + batch_size, len(users))]
        for i in range(ceil(len(users) / batch_size))
    ]
=======
def get_batches(users: List[int], batch_size=1000) -> Iterator[List[int]]:
    """Get user ids in batches from a list of ids.

    The list of users will be split into batches of batch_size.
    The final batch might contain less users, as it will be the remainder.

    :param users: list of user ids that will be split
    :type users: List[int]
    :param batch_size: Size of each batch, defaults to 1000
    :type batch_size: int, optional
    :yield: Iterator of lists of users
    :rtype: Iterator[List[int]]
    """
    for i in range(ceil(len(users) / batch_size)):
        yield users[i * batch_size : min((i * batch_size) + batch_size, len(users))]
>>>>>>> 64df7db4


def sample_rows(*args: csr_matrix, sample_size: int = 1000) -> List[csr_matrix]:
    """Samples rows from the matrices

    Rows are sampled from the nonzero rows in the first csr_matrix argument.
    The return value will contain a matrix for each of the matrix arguments, with only the sampled rows nonzero.

    :param sample_size: Number of rows to sample, defaults to 1000
    :type sample_size: int, optional
    :return: List of all matrices passed as args
    :rtype: List[csr_matrix]
    """
    nonzero_users = list(set(args[0].nonzero()[0]))
    users = np.random.choice(
        nonzero_users, size=min(sample_size, len(nonzero_users)), replace=False
    )

    sampled_matrices = []

    for mat in args:
        sampled_mat = csr_matrix(mat.shape)
        sampled_mat[users, :] = mat[users, :]

        sampled_matrices.append(sampled_mat)

    return sampled_matrices


def invert_np_array(x):
    ret = np.zeros(x.shape)
    ret[x.nonzero()] = 1 / x[x.nonzero()]
    return ret


# TODO: Add tests
def union_csr_matrices(a: csr_matrix, b: csr_matrix) -> csr_matrix:
    """Combine entries of 2 binary csr_matrices.


    :param a: Binary csr_matrix
    :type a: csr_matrix
    :param b: Binary csr_matrix
    :type b: csr_matrix
    :return: The union of a and b
    :rtype csr_matrix:
    """
    return csr_matrix(a.astype(np.bool) + b.astype(np.bool)) * 1.0


def invert(x: np.array):
    """Invert an array.

    :param x: [description]
    :type x: [type]
    :return: [description]
    :rtype: [type]
    """
    ret = np.zeros(x.shape)
    ret[x.nonzero()] = 1 / x[x.nonzero()]
    return ret<|MERGE_RESOLUTION|>--- conflicted
+++ resolved
@@ -1,8 +1,8 @@
 from math import ceil
-from typing import Iterator, List, Union
+from typing import Iterator, List
 
 import numpy as np
-from scipy.sparse import csr_matrix, diags
+from scipy.sparse import csr_matrix
 import torch
 
 
@@ -40,13 +40,6 @@
     return list(set(data.nonzero()[0]))
 
 
-<<<<<<< HEAD
-def get_batches(users, batch_size=1000):
-    return [
-        users[i * batch_size : min((i * batch_size) + batch_size, len(users))]
-        for i in range(ceil(len(users) / batch_size))
-    ]
-=======
 def get_batches(users: List[int], batch_size=1000) -> Iterator[List[int]]:
     """Get user ids in batches from a list of ids.
 
@@ -62,7 +55,6 @@
     """
     for i in range(ceil(len(users) / batch_size)):
         yield users[i * batch_size : min((i * batch_size) + batch_size, len(users))]
->>>>>>> 64df7db4
 
 
 def sample_rows(*args: csr_matrix, sample_size: int = 1000) -> List[csr_matrix]:
