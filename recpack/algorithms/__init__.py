--- conflicted
+++ resolved
@@ -6,7 +6,6 @@
     NMFItemToItem,
     SVDItemToItem,
 )
-<<<<<<< HEAD
 from recpack.algorithms.linear import (
     EASE,
     SLIM,
@@ -14,54 +13,9 @@
 
 from recpack.algorithms.nearest_neighbour import ItemKNN
 from recpack.algorithms.BPRMF import BPRMF
-from recpack.algorithms.metric_learning.cml import CML
 
-from recpack.algorithms.vae.mult_vae import MultVAE
-from recpack.algorithms.vae.rec_vae import RecVAE
-from recpack.algorithms.wmf import WeightedMatrixFactorization
-=======
-from recpack.algorithms.similarity.BPRMF import BPRMF
 # from recpack.algorithms.metric_learning.cml import CML
 
 from recpack.algorithms.vae.mult_vae import MultVAE
 from recpack.algorithms.vae.rec_vae import RecVAE
-from recpack.algorithms.matrix_factorization.wmf import WeightedMatrixFactorization
-
-
-class AlgorithmRegistry:
-
-    # TODO Resolve based on imports
-    ALGORITHMS = {
-        "ease": EASE,
-        "random": Random,
-        "popularity": Popularity,
-        "itemKNN": ItemKNN,
-        "NMF": NMF,
-        "SVD": SVD,
-        "NMFItemToItem": NMFItemToItem,
-        "SVDItemToItem": SVDItemToItem,
-        "slim": SLIM,
-        "mult_vae": MultVAE,
-        "rec_vae": RecVAE,
-        "BPRMF": BPRMF,
-        # "CML": CML,
-        "wmf": WeightedMatrixFactorization
-    }
-
-    @classmethod
-    def get(cls, algorithm_name):
-        return cls.ALGORITHMS[algorithm_name]
-
-    @classmethod
-    def register(cls, algorithm_name, algorithm: Algorithm):
-        assert algorithm_name not in cls.ALGORITHMS
-
-        cls.ALGORITHMS[algorithm_name] = algorithm
-
-    @classmethod
-    def list(cls):
-        return cls.ALGORITHMS
-
-
-algorithm_registry = AlgorithmRegistry()
->>>>>>> 4f519c4f
+from recpack.algorithms.wmf import WeightedMatrixFactorization