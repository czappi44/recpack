--- conflicted
+++ resolved
@@ -11,12 +11,9 @@
     NMFItemToItem,
     SVDItemToItem,
 )
-<<<<<<< HEAD
 from recpack.algorithms.similarity.BPRMF import BPRMF
-=======
 from recpack.algorithms.metric_learning.cml import CML
 
->>>>>>> e38149df
 from recpack.algorithms.vae.mult_vae import MultVAE
 from recpack.algorithms.vae.rec_vae import RecVAE
 
@@ -36,11 +33,8 @@
         "slim": SLIM,
         "mult_vae": MultVAE,
         "rec_vae": RecVAE,
-<<<<<<< HEAD
         "BPRMF": BPRMF,
-=======
         "CML": CML,
->>>>>>> e38149df
     }
 
     @classmethod
