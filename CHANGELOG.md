# CHANGELOG

All notable changes to this project will be documented in this file.  
_Maintainer | Lien Michiels | lien.michiels@froomle.com_
_Maintainer | Robin Verachtert | robin.verachtert@froomle.com_

The format is based on [Keep a Changelog](https://keepachangelog.com/en/1.0.0/),
and this project adheres to [Semantic Versioning](https://semver.org/spec/v2.0.0.html).

## [UNRELEASED]

<<<<<<< HEAD
### Bugfixes
* __splitters.scenarios__
    * Improved tests for WeakGeneralization scenario to confirm mismatches between train and validation_in are only due to users with not enough items and not a potential bug.
    * Changed order of checks when accessing validation data, so that error when no validation data is configured, is thrown first, rather than the error about split first. 
=======
### Additions
* __preprocessing.filters__
    * Added MaxItemsPerUser filter to remove users with extreme amounts of interactions from a dataframe.
>>>>>>> 20fe9869

## [0.2.2] - ![](https://img.shields.io/date/1643025589.svg?label=2022-01-24)

### Additions
* __data.datasets__
    * Added CosmeticsShop for https://www.kaggle.com/mkechinov/ecommerce-events-history-in-cosmetics-shop
    * Added RetailRocket for https://www.kaggle.com/retailrocket/ecommerce-dataset
    * Added parameters to dummy dataset to define the output expectations.
* __algorithms.baseline__
    * Added boolean parameter `use_only_interacted_items` to Random baseline, selects if all items should be used, or only those interacted with in the training dataset.
* __splitters.scenarios__
    * Added parameter `n_most_recent` to `NextItemPrediction` class to limit test_in data to only the N most recent interactions of each user.

### Changes
* __algorithms.wmf__
    * Refactored WeightedMatrixFactorization
        * It now uses PyTorch operations instead of NumPy (for GPU speedups).
        * It now processes batches of users and items instead of individual users and items.
* __splitters.scenarios__
    * Renamed `NextItemPrediction` to `LastItemPrediction` class, kept `NextItemPrediction` as a copy with deprecation warning. 

### Bugfixes
* __splitters.scenarios__
    * Fixed bug in `NextItemPrediction` scenario:
        * if validation was specified, test_in data contained 1 too few interactions

## [0.2.1] - ![](https://img.shields.io/date/1634291547.svg?label=2021-10-15)
### Dependency Update
* Removed dependency on numba
    * Removed numba decorators in shared account implementation.
      It's potentially slower now, which we don't consider a problem since it is in the experimental module.

### Additions
* __splitters.scenarios__
    * You can set the seed for scenarios with random components. This allows exact recreation of splits for reproducability.
* __pipelines.pipeline__
    * `optimisation_results` property added to Pipeline to allow users to inspect the results for the different hyperparameters that were tried.
* __data.datasets__
    * Added DummyDataset for easy testing purposes.

## [0.2.0] - ![](https://img.shields.io/date/1630311485.svg?label=2021-8-30)

### Additions
* __algorithms.nearest_neighbour__
    * Add ItemPNN, it's ItemKNN, but instead of selecting the top K neighbours, they are sampled from a uniform, softmax-empirical or empirical distribution of item similarities.
    * Add a few options to ItemKNN:
        * pop_discount: Discount relationships with popular items to avoid a large popularity bias
        * sim_normalize: Renamed normalize to sim_normalize. Normalize rows in the similarity matrix to counteract
        artificially large similarity scores when the predictive item is rare, defaults to False.
        * normalize_X: Normalize rows in the interaction matrix so that the contribution of
        users who have viewed more items is smaller
* __data.datasets__
    * `filename` parameter now has a default value for almost all datasets.
    * After initializing a dataset, the code will make sure the specified path exists, and create directories if they were missing.

### Breaking changes:

* __Datasets__:
    * The filename parameter behaviour has changed.
    This parameter used to expect the full path to the file.
    It now expects just the filename, the directory is specified using `path`.

* __preprocessing.preprocessors__:
    * Removed the `USER_IX` and `ITEM_IX` members from DataframePreprocessor. You should use `InteractionMatrix.USER_IX` and `InteractionMatrix.ITEM_IX` instead.

* __util__:
    * `get_top_K_values` and `get_top_K_ranks` parameter `k` changed to `K` so it is in line with rest of Recpack.

## [0.1.2] - ![](https://img.shields.io/date/1627975447.svg?label=2021-8-3)
* Added Gru4Rec algorithms
    * GRU4RecNegSampling
    * GRU4RecCrossEntropy
* added new loss functions:
    * bpr_max_loss
    * top_1_loss
    * top_1_max_loss
* Added sequence batch samplers
* Cleanup of Torch class interface
* Added `predict_topK` parameter to TorchMLAlgorithm baseclass and all children. This parameter is used to cut predictions in case a dense user x item matrix is too large to fit in memory.
* Updated dependencies to support ranges rather than fixed versions.

## [0.1.1] - ![](https://img.shields.io/date/1626758338.svg?label=2021-7-20)
* Added option to install recpack from gitlab pypi repository.
    * See README for instructions.
## [0.1.0] - ![](https://img.shields.io/date/1626354902.svg?label=2021-07-15))

* Very first release of Recpack
* Contains Tested and documented code for:
    * Preprocessing
    * Scenarios
    * Algorithms
    * Metrics
    * Postprocessing
* Contains pipelines for running experiments.<|MERGE_RESOLUTION|>--- conflicted
+++ resolved
@@ -9,16 +9,13 @@
 
 ## [UNRELEASED]
 
-<<<<<<< HEAD
 ### Bugfixes
 * __splitters.scenarios__
     * Improved tests for WeakGeneralization scenario to confirm mismatches between train and validation_in are only due to users with not enough items and not a potential bug.
     * Changed order of checks when accessing validation data, so that error when no validation data is configured, is thrown first, rather than the error about split first. 
-=======
 ### Additions
 * __preprocessing.filters__
     * Added MaxItemsPerUser filter to remove users with extreme amounts of interactions from a dataframe.
->>>>>>> 20fe9869
 
 ## [0.2.2] - ![](https://img.shields.io/date/1643025589.svg?label=2022-01-24)
 
