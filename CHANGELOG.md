# CHANGELOG

All notable changes to this project will be documented in this file.  
_Maintainer | Lien Michiels | lien.michiels@froomle.com_
_Maintainer | Robin Verachtert | robin.verachtert@froomle.com_

The format is based on [Keep a Changelog](https://keepachangelog.com/en/1.0.0/),
and this project adheres to [Semantic Versioning](https://semver.org/spec/v2.0.0.html).

## [UNRELEASED]

### Breaking Changes
* __splitters.scenarios__
    * Parameters of the `WeakGeneralization` scenario have been changed to now only accept a single `frac_data_in` parameter. Which makes sure the validation task is as difficult as the test tasks.
    * Training data structure has changed. Rather than a single training dataset, we use two training datasets. `validation_training_data` is used to train models while optimising their parameters, and evaluation happens on the validation data. `full_training_data` is the union of training and validation data on which the final model should be trained during evaluation on the test dataset.

* __pipelines__
    * PipelineBuilder's `set_train_data` function has been replaced with `set_full_training_data` and `set_validation_training_data` to set the two separate training datasets.
    * Added `set_data_from_scenario` function to `PipelineBuilder`, which makes setting data easy based on a split scenario.


### Bugfixes
* __splitters.scenarios__
    * Improved tests for WeakGeneralization scenario to confirm mismatches between train and validation_in are only due to users with not enough items and not a potential bug.
<<<<<<< HEAD
    * Changed order of checks when accessing validation data, so that error when no validation data is configured, is thrown first, rather than the error about split first. 

### Additions
* __preprocessing__
=======
    * Changed order of checks when accessing validation data, so that error when no validation data is configured, is thrown first, rather than the error about split first.

* __algorithms.experimental.time_decay_nearest_neighbour__
    * Improved computation speed of the algorithm by changing typing
    * Added `decay_interval` parameter to improve performance.

### Additions
* __algorithms__
    * Standardised train and predict input validation functions have been added, and used to make sure inputs are InteractionMatrix objects when needed, and contain timestamps when needed.
    * Added `TARSItemKNNLiu` and `TARSItemKNN` algorithms, which compute item-item similarities based on a weighted matrix based on the age of events.
        * `TARSItemKNNLiu` algorithm as defined in Liu, Nathan N., et al. "Online evolutionary collaborative filtering."

    * Added `STAN` algorithm, presented in Garg, Diksha, et al.
    "Sequence and time aware neighborhood for session-based recommendations: Stan". 
    This is a session KNN algorithm that takes into account order and time difference between sessions and interactions.

* __data.matrix__
    * Added `last_timestamps_matrix`  property which creates a csr matrix, with the last timestamp as nonzero values.

* __data.datasets__
    * Added `AdressaOneWeek` dataset.

* __preprocessing.filters__
>>>>>>> c07c06bd
    * Added MaxItemsPerUser filter to remove users with extreme amounts of interactions from a dataframe.
    * Added the `SessionDataFramePreprocessor` which cuts user histories into sessions while processing data into InteractionMatrices.

## [0.2.2] - ![](https://img.shields.io/date/1643025589.svg?label=2022-01-24)

### Additions
* __data.datasets__
    * Added CosmeticsShop for https://www.kaggle.com/mkechinov/ecommerce-events-history-in-cosmetics-shop
    * Added RetailRocket for https://www.kaggle.com/retailrocket/ecommerce-dataset
    * Added parameters to dummy dataset to define the output expectations.
* __algorithms.baseline__
    * Added boolean parameter `use_only_interacted_items` to Random baseline, selects if all items should be used, or only those interacted with in the training dataset.
* __splitters.scenarios__
    * Added parameter `n_most_recent` to `NextItemPrediction` class to limit test_in data to only the N most recent interactions of each user.

### Changes
* __algorithms.wmf__
    * Refactored WeightedMatrixFactorization
        * It now uses PyTorch operations instead of NumPy (for GPU speedups).
        * It now processes batches of users and items instead of individual users and items.
* __splitters.scenarios__
    * Renamed `NextItemPrediction` to `LastItemPrediction` class, kept `NextItemPrediction` as a copy with deprecation warning. 

### Bugfixes
* __splitters.scenarios__
    * Fixed bug in `NextItemPrediction` scenario:
        * if validation was specified, test_in data contained 1 too few interactions

## [0.2.1] - ![](https://img.shields.io/date/1634291547.svg?label=2021-10-15)
### Dependency Update
* Removed dependency on numba
    * Removed numba decorators in shared account implementation.
      It's potentially slower now, which we don't consider a problem since it is in the experimental module.

### Additions
* __splitters.scenarios__
    * You can set the seed for scenarios with random components. This allows exact recreation of splits for reproducability.
* __pipelines.pipeline__
    * `optimisation_results` property added to Pipeline to allow users to inspect the results for the different hyperparameters that were tried.
* __data.datasets__
    * Added DummyDataset for easy testing purposes.

## [0.2.0] - ![](https://img.shields.io/date/1630311485.svg?label=2021-8-30)

### Additions
* __algorithms.nearest_neighbour__
    * Add ItemPNN, it's ItemKNN, but instead of selecting the top K neighbours, they are sampled from a uniform, softmax-empirical or empirical distribution of item similarities.
    * Add a few options to ItemKNN:
        * pop_discount: Discount relationships with popular items to avoid a large popularity bias
        * sim_normalize: Renamed normalize to sim_normalize. Normalize rows in the similarity matrix to counteract
        artificially large similarity scores when the predictive item is rare, defaults to False.
        * normalize_X: Normalize rows in the interaction matrix so that the contribution of
        users who have viewed more items is smaller
* __data.datasets__
    * `filename` parameter now has a default value for almost all datasets.
    * After initializing a dataset, the code will make sure the specified path exists, and create directories if they were missing.

### Breaking changes:

* __Datasets__:
    * The filename parameter behaviour has changed.
    This parameter used to expect the full path to the file.
    It now expects just the filename, the directory is specified using `path`.

* __preprocessing.preprocessors__:
    * Removed the `USER_IX` and `ITEM_IX` members from DataframePreprocessor. You should use `InteractionMatrix.USER_IX` and `InteractionMatrix.ITEM_IX` instead.

* __util__:
    * `get_top_K_values` and `get_top_K_ranks` parameter `k` changed to `K` so it is in line with rest of Recpack.

## [0.1.2] - ![](https://img.shields.io/date/1627975447.svg?label=2021-8-3)
* Added Gru4Rec algorithms
    * GRU4RecNegSampling
    * GRU4RecCrossEntropy
* added new loss functions:
    * bpr_max_loss
    * top_1_loss
    * top_1_max_loss
* Added sequence batch samplers
* Cleanup of Torch class interface
* Added `predict_topK` parameter to TorchMLAlgorithm baseclass and all children. This parameter is used to cut predictions in case a dense user x item matrix is too large to fit in memory.
* Updated dependencies to support ranges rather than fixed versions.

## [0.1.1] - ![](https://img.shields.io/date/1626758338.svg?label=2021-7-20)
* Added option to install recpack from gitlab pypi repository.
    * See README for instructions.
## [0.1.0] - ![](https://img.shields.io/date/1626354902.svg?label=2021-07-15))

* Very first release of Recpack
* Contains Tested and documented code for:
    * Preprocessing
    * Scenarios
    * Algorithms
    * Metrics
    * Postprocessing
* Contains pipelines for running experiments.<|MERGE_RESOLUTION|>--- conflicted
+++ resolved
@@ -22,17 +22,7 @@
 ### Bugfixes
 * __splitters.scenarios__
     * Improved tests for WeakGeneralization scenario to confirm mismatches between train and validation_in are only due to users with not enough items and not a potential bug.
-<<<<<<< HEAD
     * Changed order of checks when accessing validation data, so that error when no validation data is configured, is thrown first, rather than the error about split first. 
-
-### Additions
-* __preprocessing__
-=======
-    * Changed order of checks when accessing validation data, so that error when no validation data is configured, is thrown first, rather than the error about split first.
-
-* __algorithms.experimental.time_decay_nearest_neighbour__
-    * Improved computation speed of the algorithm by changing typing
-    * Added `decay_interval` parameter to improve performance.
 
 ### Additions
 * __algorithms__
@@ -51,7 +41,6 @@
     * Added `AdressaOneWeek` dataset.
 
 * __preprocessing.filters__
->>>>>>> c07c06bd
     * Added MaxItemsPerUser filter to remove users with extreme amounts of interactions from a dataframe.
     * Added the `SessionDataFramePreprocessor` which cuts user histories into sessions while processing data into InteractionMatrices.
 
