{
 "cells": [
  {
   "cell_type": "code",
   "execution_count": 1,
   "id": "85c37828",
   "metadata": {
    "slideshow": {
     "slide_type": "skip"
    }
   },
   "outputs": [],
   "source": [
    "import numpy as np\n",
    "import pytest\n",
    "import torch\n",
    "from torch import nn\n",
    "\n",
    "from typing import Callable, List, Optional, Union"
   ]
  },
  {
   "cell_type": "markdown",
   "id": "c196de69",
   "metadata": {
    "slideshow": {
     "slide_type": "slide"
    }
   },
   "source": [
    "### Implementing MLP network\n"
   ]
  },
  {
   "cell_type": "code",
   "execution_count": 2,
   "id": "743b93a9",
   "metadata": {
    "slideshow": {
     "slide_type": "skip"
    }
   },
   "outputs": [],
   "source": [
    "class MLP(nn.Module):\n",
    "    \"\"\"A multi-layer perceptron module.\n",
    "    This module is a sequence of linear layers plus activation functions.\n",
    "    The user can optionally add normalization and/or dropout to each of the layers.\n",
    "    \n",
    "    Code used from https://github.com/facebookresearch/multimodal/blob/5dec8a/torchmultimodal/modules/layers/mlp.py\n",
    "    \n",
    "    :param in_dim: Input dimension.\n",
    "    :type in_dim: int\n",
    "    :param out_dim: Output dimension.\n",
    "    :type out_dim: int\n",
    "    :param hidden_dims: Output dimension for each hidden layer.\n",
    "    :type hidden_dims: Optional[Union[int, List[int]]] \n",
    "    :param dropout: Probability for dropout layers between each hidden layer.\n",
    "    :type dropout: float\n",
    "    :param activation: Which activation function to use. \n",
    "        Supports module type or partial.\n",
    "    :type activation: Callable[..., nn.Module]\n",
    "    \"\"\"\n",
    "    def __init__(\n",
    "        self, \n",
    "        in_dim: int, \n",
    "        out_dim: int,\n",
    "        hidden_dims: Optional[Union[int, List[int]]] = None,\n",
    "        dropout: float = 0.5,\n",
    "        activation: Callable[..., nn.Module] = nn.ReLU,\n",
    "    ):\n",
    "        super().__init__()\n",
    "\n",
    "        layers = nn.ModuleList()\n",
    "\n",
    "        if hidden_dims is None:\n",
    "            hidden_dims = []\n",
    "\n",
    "        if isinstance(hidden_dims, int):\n",
    "            hidden_dims = [hidden_dims]\n",
    "\n",
    "        for hidden_dim in hidden_dims:\n",
    "            layers.append(nn.Linear(in_dim, hidden_dim))\n",
    "            layers.append(activation())\n",
    "            layers.append(nn.Dropout(dropout))\n",
    "            in_dim = hidden_dim\n",
    "        layers.append(nn.Linear(in_dim, out_dim))\n",
    "        self.model = nn.Sequential(*layers)\n",
    "\n",
    "    def forward(self, x: torch.Tensor) -> torch.Tensor:\n",
    "        return self.model(x)"
   ]
  },
  {
   "cell_type": "code",
   "execution_count": 3,
   "id": "83fcd62d",
   "metadata": {
    "slideshow": {
     "slide_type": "skip"
    }
   },
   "outputs": [],
   "source": [
    "EMBEDDING_SIZE = 3\n",
    "N_USERS = 5\n",
    "N_ITEMS = 10\n",
    "a = MLP(2*EMBEDDING_SIZE, N_ITEMS, [6, 4, 2], dropout=0)"
   ]
  },
  {
   "cell_type": "markdown",
   "id": "cea26454",
   "metadata": {
    "slideshow": {
     "slide_type": "slide"
    }
   },
   "source": [
<<<<<<< HEAD
    "## Implementing the Neural Architecture"
=======
    "## Implementing the Neural Architecture\n",
    "\n"
>>>>>>> 3a7b78dd
   ]
  },
  {
   "cell_type": "code",
   "execution_count": 4,
   "id": "34a78b55",
   "metadata": {
    "slideshow": {
     "slide_type": "skip"
    }
   },
   "outputs": [],
   "source": [
    "class NMFModule(nn.Module):\n",
    "    \"\"\"Model that encodes the Neural Matrix Factorization Network.\n",
    "    \n",
    "    Implements the 3 tiered network defined in the He et al. paper.\n",
    "\n",
    "    :param predictive_powers: size of the last hidden layer in MLP.\n",
    "        Embedding sizes computed as 2 * predictive powers.\n",
    "    :type predictive_powers: int\n",
    "    :param n_users: number of users in the network\n",
    "    :type n_users: int\n",
    "    :param n_items: number of items in the network\n",
    "    :type n_items: int\n",
    "    :param hidden_dims: dimensions of the MLP hidden layers.\n",
    "    :type hidden_dims: Union[int, List[int]]\n",
    "    :param dropout: Dropout chance between layers of the MLP\n",
    "    :type dropout: float\n",
    "    \"\"\"\n",
    "    def __init__(\n",
    "        self, predictive_powers: int, n_users: int, n_items: int, dropout: float\n",
    "    ):\n",
    "        super().__init__()\n",
    "        num_components = 2 * predictive_powers\n",
    "        \n",
    "        self.user_embedding = nn.Embedding(n_users, num_components)\n",
    "        self.item_embedding = nn.Embedding(n_items, num_components)\n",
    "\n",
    "        # we use a three tiered MLP as described in the experiments of the paper.\n",
    "        hidden_dims = [\n",
    "            4 * predictive_powers, \n",
    "            2 * predictive_powers, \n",
    "            predictive_powers\n",
    "        ]\n",
    "\n",
    "        # Output is always 1, since we need a single score for u,i\n",
    "        self.mlp = MLP(4 * predictive_powers, 1, \n",
    "                       hidden_dims, dropout=dropout)\n",
    "\n",
    "        self.final = nn.Sigmoid()\n",
    "\n",
    "        # weight initialization\n",
    "        self.user_embedding.weight.data.normal_(0, \n",
    "            1.0 / self.user_embedding.embedding_dim)\n",
    "        self.item_embedding.weight.data.normal_(0, \n",
    "            1.0 / self.item_embedding.embedding_dim)\n",
    "        \n",
    "    def forward(self, users: torch.LongTensor, items: torch.LongTensor) -> torch.FloatTensor:\n",
    "        \"\"\"Predict scores for the user item pairs obtained \n",
    "        by zipping together the two inputs\n",
    "\n",
    "        :param users: 1D tensor with user ids\n",
    "        :type users: torch.LongTensor\n",
    "        :param items: 1D tensor with item ids\n",
    "        :type items: torch.LongTensor\n",
    "        :return: 1D tensor with predicted similarities.\n",
    "            Position i is the similarity between \n",
    "            `users[i]` and `items[i]`\n",
    "        :rtype: torch.FloatTensor\n",
    "        \"\"\"\n",
    "\n",
    "        # Embedding lookups\n",
    "        user_emb = self.user_embedding(users)\n",
    "        item_emb = self.item_embedding(items)\n",
    "\n",
    "        # Pass concatenated through MLP and apply sigmoid\n",
    "        return self.final(\n",
    "            self.mlp(\n",
    "                torch.hstack([user_emb, item_emb])\n",
    "            )\n",
    "        )"
   ]
  },
  {
   "cell_type": "code",
   "execution_count": 7,
   "id": "b8bcb491",
   "metadata": {
    "slideshow": {
     "slide_type": "skip"
    }
   },
   "outputs": [],
   "source": [
    "def test_output_shapes_NMF(\n",
    "    predictive_factors, num_users, num_items\n",
    "):\n",
    "    \"\"\"Check that no mather the inner settings of the network, the output is always correct\"\"\"\n",
    "    mod = NMFModule(predictive_factors, num_users, num_items, 0.0)\n",
    "    \n",
    "    user_tensor = torch.LongTensor([1, 2])\n",
    "    item_tensor = torch.LongTensor([1, 2])\n",
    "    \n",
    "    res = mod(user_tensor, item_tensor) # predict scores for items given the users\n",
    "    \n",
    "    assert res.shape == (2, 1)\n",
    "\n",
    "    assert (res.detach().numpy() <= 1).all()\n",
    "    assert (res.detach().numpy() >= 0).all()\n",
    "\n",
    "\n",
    "test_output_shapes_NMF(5, 10, 10)\n",
    "test_output_shapes_NMF(5, 3, 10)\n",
    "test_output_shapes_NMF(1, 3, 3)\n",
    "\n"
   ]
  },
  {
   "cell_type": "code",
   "execution_count": 8,
   "id": "3c07d570",
   "metadata": {
    "slideshow": {
     "slide_type": "skip"
    }
   },
   "outputs": [],
   "source": [
    "from typing import List, Union, Optional\n",
    "\n",
    "import pandas as pd\n",
    "from recpack.algorithms.base import TorchMLAlgorithm\n",
    "from recpack.algorithms.samplers import PositiveNegativeSampler\n",
    "from recpack.algorithms.util import get_users\n",
    "from recpack.matrix import InteractionMatrix\n",
    "from scipy.sparse import csr_matrix, lil_matrix\n"
   ]
  },
  {
   "cell_type": "markdown",
   "id": "217f8d30",
   "metadata": {
    "slideshow": {
     "slide_type": "slide"
    }
   },
   "source": [
    "## Implementing the algorithm"
   ]
  },
  {
   "cell_type": "code",
   "execution_count": 9,
   "id": "e359a201",
   "metadata": {
    "slideshow": {
     "slide_type": "skip"
    }
   },
   "outputs": [],
   "source": [
    "class NeuMF(TorchMLAlgorithm):\n",
    "    \"\"\"Implementation of Neural Matrix Factoration.\n",
    "\n",
    "    Neural Matrix Factorization based on MLP architecture\n",
    "    as presented in Figure 2 in He, Xiangnan, et al. \n",
    "    \"Neural collaborative filtering.\"\n",
    "    In Proceedings of the 26th international conference on world wide web. 2017.\n",
    "\n",
    "    Represents the users and items using an embedding, \n",
    "    similarity between the two is modelled using a neural network.\n",
    "\n",
    "    The network consists of an embedding for both users and items.\n",
    "    To compute similarity those two embeddings are \n",
    "    concatenated and passed through the MLP\n",
    "    Finally the similarity is transformed to the [0,1] domain\n",
    "    using a sigmoid function.\n",
    "\n",
    "    As in the paper, the sum of square errors is used as loss function.\n",
    "    Positive items should get a prediction close to 1, \n",
    "    while sampled negatives should get a value close to 0.\n",
    "\n",
    "    The MLP has 3 layers, as suggested in the experiments section.\n",
    "    Bottom layer has dimension `4 * predictive_powers`, \n",
    "    middle layer `2 * predictive_powers`\n",
    "    and the top layer has `predictive_powers`.\n",
    "\n",
    "    :param predictive_powers: Size of the last hidden layer in the MLP network.\n",
    "        Embedding size is 2 * predictive_powers\n",
    "    :type predictive_powers: int\n",
    "    :param batch_size: How many samples to use in each update step.\n",
    "        Higher batch sizes make each epoch more efficient,\n",
    "        but increases the amount of epochs needed to converge to the optimum,\n",
    "        by reducing the amount of updates per epoch.\n",
    "        Defaults to 512.\n",
    "    :type batch_size: Optional[int]\n",
    "    :param max_epochs: The max number of epochs to train.\n",
    "        If the stopping criterion uses early stopping, less epochs could be used.\n",
    "        Defaults to 10.\n",
    "    :type max_epochs: Optional[int]\n",
    "    :param learning_rate: How much to update the weights at each update. Defaults to 0.01\n",
    "    :type learning_rate: Optional[float]\n",
    "    :param stopping_criterion: Name of the stopping criterion to use for training.\n",
    "        For available values,\n",
    "        check :meth:`recpack.algorithms.stopping_criterion.StoppingCriterion.FUNCTIONS`\n",
    "        Defaults to 'ndcg'\n",
    "    :type stopping_criterion: Optional[str]\n",
    "    :param stop_early: If True, early stopping is enabled,\n",
    "        and after ``max_iter_no_change`` iterations where improvement of loss function\n",
    "        is below ``min_improvement`` the optimisation is stopped,\n",
    "        even if max_epochs is not reached.\n",
    "        Defaults to False\n",
    "    :type stop_early: bool, optional\n",
    "    :param max_iter_no_change: If early stopping is enabled,\n",
    "        stop after this amount of iterations without change.\n",
    "        Defaults to 5\n",
    "    :type max_iter_no_change: int, optional\n",
    "    :param min_improvement: If early stopping is enabled, no change is detected,\n",
    "        if the improvement is below this value.\n",
    "        Defaults to 0.01\n",
    "    :type min_improvement: float, optional\n",
    "    :param seed: Seed to the randomizers, useful for reproducible results,\n",
    "        defaults to None\n",
    "    :type seed: int, optional\n",
    "    :param save_best_to_file: If true, the best model will be saved after training,\n",
    "        defaults to False\n",
    "    :type save_best_to_file: bool, optional\n",
    "    :param keep_last: Retain last model, rather than best\n",
    "        (according to stopping criterion value on validation data), defaults to False\n",
    "    :type keep_last: bool, optional\n",
    "    :param predict_topK: The topK recommendations to keep per row in the matrix.\n",
    "        Use when the user x item output matrix would become too large for RAM.\n",
    "        Defaults to None, which results in no filtering.\n",
    "    :type predict_topK: int, optional\n",
    "    :param n_negatives_per_positive: Amount of negatives to sample for each positive example, defaults to 1\n",
    "    :type n_negatives_per_positive: int, optional\n",
    "    :param dropout: Dropout parameter used in MLP, defaults to 0.0\n",
    "    :type dropout: float, optional\n",
    "    :param exact_sampling: Enable or disable exact checks while sampling. \n",
    "        With exact sampling the sampled negatives are guaranteed to not have been visited by the user. \n",
    "        Non exact sampling assumes that the space for item selection is large enough, \n",
    "        such that most items are likely not seen before.\n",
    "        Defaults to False,\n",
    "    :type exact_sampling: bool, optional\n",
    "    \"\"\"\n",
    "    def __init__(\n",
    "        self,\n",
    "        predictive_factors: int,\n",
    "        batch_size: Optional[int] = 512,\n",
    "        max_epochs: Optional[int] = 10,\n",
    "        learning_rate: Optional[float] = 0.01,\n",
    "        stopping_criterion: Optional[str] = \"ndcg\",\n",
    "        stop_early: Optional[bool] = False,\n",
    "        max_iter_no_change: Optional[int] = 5,\n",
    "        min_improvement: Optional[float] = 0.0,\n",
    "        seed: Optional[int] = None,\n",
    "        save_best_to_file: Optional[bool] = False,\n",
    "        keep_last: Optional[bool] = False,\n",
    "        predict_topK: Optional[int] = None,\n",
    "        n_negatives_per_positive: Optional[int] = 1,\n",
    "        exact_sampling: Optional[bool] = False,\n",
    "        dropout: Optional[float] = 0.0,\n",
    "    ):\n",
    "        print(batch_size, max_epochs, learning_rate, stopping_criterion)\n",
    "        super().__init__(batch_size, max_epochs, learning_rate,\n",
    "            stopping_criterion, stop_early, max_iter_no_change,\n",
    "            min_improvement, seed, save_best_to_file, keep_last,\n",
    "            predict_topK,\n",
    "        )\n",
    "\n",
    "        self.predictive_factors = predictive_factors\n",
    "\n",
    "        self.n_negatives_per_positive = n_negatives_per_positive\n",
    "        self.dropout = dropout\n",
    "        self.exact_sampling = exact_sampling\n",
    "\n",
    "        self.sampler = PositiveNegativeSampler(\n",
    "            U=self.n_negatives_per_positive, replace=False, exact=exact_sampling, \n",
    "            batch_size=self.batch_size\n",
    "        )\n",
    "\n",
    "    def _init_model(self, X: csr_matrix):\n",
    "        num_users, num_items = X.shape\n",
    "        self.model_ = NMFModule(\n",
    "            self.predictive_factors, num_users, num_items, self.dropout\n",
    "        ).to(self.device)\n",
    "\n",
    "        self.optimizer = torch.optim.Adam(\n",
    "            self.model_.parameters(), lr=self.learning_rate\n",
    "        )\n",
    "        \n",
    "    def _train_epoch(self, X: csr_matrix) -> List[int]:\n",
    "        losses = []\n",
    "        for users, positives, negatives in self.sampler.sample(X):\n",
    "\n",
    "            self.optimizer.zero_grad()\n",
    "\n",
    "            # Predict for the positives\n",
    "            positive_scores = self.model_(\n",
    "                users.to(self.device), positives.to(self.device))\n",
    "            # Predict for the negatives\n",
    "            negative_scores = self.model_(\n",
    "                *self._construct_negative_prediction_input(\n",
    "                    users.to(self.device), negatives.to(self.device))\n",
    "            )\n",
    "\n",
    "            loss = self._compute_loss(\n",
    "                positive_scores, negative_scores)\n",
    "\n",
    "            # Backwards propagation of the loss\n",
    "            loss.backward()\n",
    "            self.optimizer.step()\n",
    "\n",
    "            losses.append(loss.item())\n",
    "\n",
    "        return losses\n",
    "\n",
    "    def _compute_loss(\n",
    "        self, positive_scores: torch.FloatTensor, negative_scores: torch.FloatTensor\n",
    "    ) -> torch.FloatTensor:\n",
    "        \"\"\"Compute the Square Error loss given recommendations \n",
    "        for positive items, and sampled negatives.\n",
    "        \"\"\"\n",
    "\n",
    "        mse = nn.MSELoss(reduction=\"sum\")\n",
    "        return mse(positive_scores, torch.ones_like(positive_scores, dtype=torch.float)) + mse(\n",
    "            negative_scores, torch.zeros_like(negative_scores, dtype=torch.float)\n",
    "        )\n",
    "\n",
    "    def _construct_negative_prediction_input(self, users, negatives):\n",
    "        \"\"\"Construct the prediction input given a 1D user tensor and a 2D negatives tensor.\n",
    "        \n",
    "        Since negatives has shape |batch| x U, and users is a 1d vector,\n",
    "        these need to be turned into two 1D vectors of shape |batch| * U\n",
    "\n",
    "        First the users as a row are stacked U times and transposed,\n",
    "        so that this is also a batch x U tensor.\n",
    "        Then both are reshaped to remove the 2nd dimension, \n",
    "        resulting in a single long 1d vector.\n",
    "        \"\"\"\n",
    "        return (\n",
    "            users.repeat(self.n_negatives_per_positive, 1).T.reshape(-1), \n",
    "            negatives.reshape(-1)\n",
    "        )\n",
    "    \n",
    "    def _batch_predict(\n",
    "        self, X: csr_matrix, users: List[int]\n",
    "    ) -> csr_matrix:\n",
    "        \"\"\"Generate recommendations for each of the users.\"\"\"\n",
    "\n",
    "        X_pred = lil_matrix(X.shape)\n",
    "        if users is None:\n",
    "            users = get_users(X)\n",
    "\n",
    "        _, n_items = X.shape\n",
    "        n_users = len(users)\n",
    "\n",
    "        # Create tensors such that each user, item pair gets a score.\n",
    "        # The user tensor contains the users in order \n",
    "        # (eg. [1, 1, 2, 2]), \n",
    "        # item indices are repeated (eg. [0, 1, 2, 0, 1, 2]).\n",
    "        user_tensor = torch.LongTensor(users).repeat(\n",
    "            n_items, 1).T.reshape(-1).to(self.device)\n",
    "        item_tensor = torch.arange(n_items).repeat(\n",
    "            n_users).to(self.device)\n",
    "\n",
    "        X_pred[users] = self.model_(\n",
    "            user_tensor, item_tensor\n",
    "        ).detach().cpu().numpy().reshape(n_users, n_items)\n",
    "        return X_pred.tocsr()"
   ]
  },
  {
   "cell_type": "code",
   "execution_count": 15,
   "id": "9ca8f574",
   "metadata": {
    "slideshow": {
     "slide_type": "skip"
    }
   },
   "outputs": [],
   "source": [
    "TIMESTAMP_IX = 'ts'\n",
    "ITEM_IX = 'iid'\n",
    "USER_IX = 'uid'\n",
    "\n",
    "data = {\n",
    "    TIMESTAMP_IX: [3, 2, 1, 4, 0, 1, 2, 4, 0, 1, 2],\n",
    "    ITEM_IX: [0, 1, 2, 3, 0, 1, 2, 4, 0, 1, 2],\n",
    "    USER_IX: [0, 0, 1, 1, 2, 2, 3, 3, 4, 4, 5],\n",
    "}\n",
    "df = pd.DataFrame.from_dict(data)\n",
    "\n",
    "mat = InteractionMatrix(df, ITEM_IX, USER_IX, timestamp_ix=TIMESTAMP_IX)\n"
   ]
  },
  {
   "cell_type": "code",
   "execution_count": null,
   "id": "ed4d2e7d",
   "metadata": {
    "slideshow": {
     "slide_type": "skip"
    }
   },
   "outputs": [],
   "source": [
    "def test_negative_input_construction(users, negatives, U):\n",
    "    \n",
    "    a = NeuMF(\n",
    "        predictive_factors=8, \n",
    "        n_negatives_per_positive=U\n",
    "    )\n",
    "    \n",
    "    num_users = users.shape[0]\n",
    "    users_input, negatives_input = a._construct_negative_prediction_input(users, negatives)\n",
    "    assert users_input.shape == negatives_input.shape\n",
    "    assert len(users_input.shape) == 1 # 1d vectors\n",
    "    \n",
    "    # Check that both are in the right order (each user is repeated U times before the next user is present)\n",
    "    for ix in range(users_input.shape[0]):\n",
    "        assert users_input[ix] == users[ix // U]\n",
    "        assert negatives_input[ix] == negatives[ix // U, ix % U]\n",
    "\n",
    "test_negative_input_construction(torch.LongTensor([4, 5, 6]), torch.LongTensor([[1, 2], [1, 2], [1, 2]]), U=2)\n",
    "test_negative_input_construction(torch.LongTensor([4, 5, 6]), torch.LongTensor([[1], [1], [1]]), U=1)\n"
   ]
  },
  {
   "cell_type": "code",
   "execution_count": null,
   "id": "7f31c898",
   "metadata": {
    "scrolled": true,
    "slideshow": {
     "slide_type": "skip"
    }
   },
   "outputs": [],
   "source": [
    "def test_overfit(mat):\n",
    "    m = NeuMF(\n",
    "        predictive_factors=5,\n",
    "        batch_size=1,\n",
    "        max_epochs=20,\n",
    "        learning_rate=0.02,\n",
    "        stopping_criterion=\"ndcg\",\n",
    "        n_negatives_per_positive=1,\n",
    "    )\n",
    "\n",
    "    # set sampler to exact sampling\n",
    "    m.sampler.exact = True\n",
    "    m.fit(mat, (mat, mat))\n",
    "    bin_mat = mat.binary_values\n",
    "    pred = m.predict(mat.binary_values).toarray()\n",
    "    for user in mat.active_users:\n",
    "        # The model should have overfitted, so that the visited items have the highest similarities\n",
    "        positives = bin_mat[user].nonzero()[1]\n",
    "        negatives = list(set(range(mat.shape[1])) - set(positives))\n",
    "\n",
    "        for item in positives:\n",
    "            assert (pred[user][negatives] < pred[user, item]).all()\n",
    "            \n",
    "test_overfit(mat)\n",
    "    "
   ]
  },
  {
   "cell_type": "markdown",
   "id": "4b414610",
   "metadata": {
    "slideshow": {
     "slide_type": "slide"
    }
   },
   "source": [
    "## Experiment\n",
    "\n",
    "Use RecPack Pipeline to compare the newly implemented algorithm to frequently used baselines"
   ]
  },
  {
   "cell_type": "code",
   "execution_count": 17,
   "id": "f3225456",
   "metadata": {
    "slideshow": {
     "slide_type": "subslide"
    }
   },
   "outputs": [],
   "source": [
    "from recpack.pipelines import PipelineBuilder\n",
    "from recpack.datasets import MovieLens25M\n",
    "from recpack.scenarios import WeakGeneralization"
   ]
  },
  {
   "cell_type": "code",
   "execution_count": 18,
   "id": "8bb256ed",
   "metadata": {
    "slideshow": {
     "slide_type": "skip"
    }
   },
   "outputs": [],
   "source": [
    "DATASET_PATH = '/home/robinverachtert/datasets'"
   ]
  },
  {
   "cell_type": "code",
   "execution_count": 19,
   "id": "345019f0",
   "metadata": {
    "slideshow": {
     "slide_type": "subslide"
    }
   },
   "outputs": [
    {
     "data": {
      "application/vnd.jupyter.widget-view+json": {
       "model_id": "3033eee191d045018bf39779783828d8",
       "version_major": 2,
       "version_minor": 0
      },
      "text/plain": [
       "  0%|          | 0/12415224 [00:00<?, ?it/s]"
      ]
     },
     "metadata": {},
     "output_type": "display_data"
    },
    {
     "data": {
      "application/vnd.jupyter.widget-view+json": {
       "model_id": "671980f87d224e52b62fc06ac2cf92ab",
       "version_major": 2,
       "version_minor": 0
      },
      "text/plain": [
       "  0%|          | 0/12415224 [00:00<?, ?it/s]"
      ]
     },
     "metadata": {},
     "output_type": "display_data"
    }
   ],
   "source": [
    "dataset = MovieLens25M(\n",
    "    path=DATASET_PATH\n",
    ")\n",
    "data = dataset.load()"
   ]
  },
  {
   "cell_type": "code",
   "execution_count": 20,
   "id": "47169d75",
   "metadata": {
    "slideshow": {
     "slide_type": "skip"
    }
   },
   "outputs": [],
   "source": [
    "# Subsample to 1000 users to make it faster\n",
    "# import numpy as np\n",
    "\n",
    "# users = np.random.choice(list(data.active_users), 1000)\n",
    "# data = data.users_in(users)"
   ]
  },
  {
   "cell_type": "code",
   "execution_count": 21,
   "id": "a5a8b9ab",
   "metadata": {
    "slideshow": {
     "slide_type": "subslide"
    }
   },
   "outputs": [
    {
     "data": {
      "application/vnd.jupyter.widget-view+json": {
       "model_id": "76f6d490111d4d92ad3ab20993048f27",
       "version_major": 2,
       "version_minor": 0
      },
      "text/plain": [
       "0it [00:00, ?it/s]"
      ]
     },
     "metadata": {},
     "output_type": "display_data"
    },
    {
     "data": {
      "application/vnd.jupyter.widget-view+json": {
       "model_id": "c3c6a2d3120a498985f05b2ae3fd6fdc",
       "version_major": 2,
       "version_minor": 0
      },
      "text/plain": [
       "0it [00:00, ?it/s]"
      ]
     },
     "metadata": {},
     "output_type": "display_data"
    }
   ],
   "source": [
    "scenario = WeakGeneralization(frac_data_in=0.8, validation=True)\n",
    "scenario.split(data)"
   ]
  },
  {
   "cell_type": "code",
   "execution_count": 22,
   "id": "ba6aa1bc",
   "metadata": {
    "slideshow": {
     "slide_type": "subslide"
    }
   },
   "outputs": [],
   "source": [
    "from recpack.pipelines import ALGORITHM_REGISTRY\n",
    "ALGORITHM_REGISTRY.register('NeuMF', NeuMF)"
   ]
  },
  {
   "cell_type": "code",
   "execution_count": 31,
   "id": "2c46caa2",
   "metadata": {
    "slideshow": {
     "slide_type": "subslide"
    }
   },
   "outputs": [
    {
     "data": {
      "application/vnd.jupyter.widget-view+json": {
       "model_id": "0da9d6248145485fa5aed4180e0676ec",
       "version_major": 2,
       "version_minor": 0
      },
      "text/plain": [
       "  0%|          | 0/3 [00:00<?, ?it/s]"
      ]
     },
     "metadata": {},
     "output_type": "display_data"
    },
    {
     "name": "stdout",
     "output_type": "stream",
     "text": [
      "2022-07-01 16:02:50,165 - base - recpack - INFO - Processed epoch 0 in 228.77 s.Batch Training Loss = 43.9709\n",
      "2022-07-01 16:31:45,497 - stopping_criterion - recpack - INFO - StoppingCriterion has value 0.13242382393503446, which is better than previous iterations.\n",
      "2022-07-01 16:31:45,498 - base - recpack - INFO - Model improved. Storing better model.\n",
      "2022-07-01 16:31:45,518 - base - recpack - INFO - Evaluation at end of 0 took 1735.35 s.\n",
      "2022-07-01 16:35:34,852 - base - recpack - INFO - Processed epoch 1 in 229.33 s.Batch Training Loss = 36.0092\n",
      "2022-07-01 17:05:18,048 - stopping_criterion - recpack - INFO - StoppingCriterion has value 0.14472784895769647, which is better than previous iterations.\n",
      "2022-07-01 17:05:18,049 - base - recpack - INFO - Model improved. Storing better model.\n",
      "2022-07-01 17:05:18,070 - base - recpack - INFO - Evaluation at end of 1 took 1783.22 s.\n",
      "2022-07-01 17:09:10,961 - base - recpack - INFO - Processed epoch 2 in 232.89 s.Batch Training Loss = 33.9820\n",
      "2022-07-01 17:39:32,106 - stopping_criterion - recpack - INFO - StoppingCriterion has value 0.15259597866638144, which is better than previous iterations.\n",
      "2022-07-01 17:39:32,107 - base - recpack - INFO - Model improved. Storing better model.\n",
      "2022-07-01 17:39:32,129 - base - recpack - INFO - Evaluation at end of 2 took 1821.17 s.\n",
      "2022-07-01 17:43:26,066 - base - recpack - INFO - Processed epoch 3 in 233.93 s.Batch Training Loss = 32.4562\n",
      "2022-07-01 18:14:02,382 - stopping_criterion - recpack - INFO - StoppingCriterion has value 0.15896122882142133, which is better than previous iterations.\n",
      "2022-07-01 18:14:02,383 - base - recpack - INFO - Model improved. Storing better model.\n",
      "2022-07-01 18:14:02,405 - base - recpack - INFO - Evaluation at end of 3 took 1836.34 s.\n",
      "2022-07-01 18:17:56,201 - base - recpack - INFO - Processed epoch 4 in 233.79 s.Batch Training Loss = 31.5039\n",
      "2022-07-01 18:47:01,825 - stopping_criterion - recpack - INFO - StoppingCriterion has value 0.16187348644886707, which is better than previous iterations.\n",
      "2022-07-01 18:47:01,826 - base - recpack - INFO - Model improved. Storing better model.\n",
      "2022-07-01 18:47:01,848 - base - recpack - INFO - Evaluation at end of 4 took 1745.65 s.\n",
      "2022-07-01 18:50:50,033 - base - recpack - INFO - Processed epoch 5 in 228.18 s.Batch Training Loss = 30.9173\n",
      "2022-07-01 19:19:43,218 - stopping_criterion - recpack - INFO - StoppingCriterion has value 0.1625257974141069, which is better than previous iterations.\n",
      "2022-07-01 19:19:43,219 - base - recpack - INFO - Model improved. Storing better model.\n",
      "2022-07-01 19:19:43,240 - base - recpack - INFO - Evaluation at end of 5 took 1733.21 s.\n",
      "2022-07-01 19:23:29,586 - base - recpack - INFO - Processed epoch 6 in 226.34 s.Batch Training Loss = 30.4453\n",
      "2022-07-01 19:52:22,509 - stopping_criterion - recpack - INFO - StoppingCriterion has value 0.1640332321804022, which is better than previous iterations.\n",
      "2022-07-01 19:52:22,510 - base - recpack - INFO - Model improved. Storing better model.\n",
      "2022-07-01 19:52:22,530 - base - recpack - INFO - Evaluation at end of 6 took 1732.94 s.\n",
      "2022-07-01 19:56:10,088 - base - recpack - INFO - Processed epoch 7 in 227.55 s.Batch Training Loss = 30.0698\n",
      "2022-07-01 20:26:37,842 - stopping_criterion - recpack - INFO - StoppingCriterion has value 0.16669054872242786, which is better than previous iterations.\n",
      "2022-07-01 20:26:37,843 - base - recpack - INFO - Model improved. Storing better model.\n",
      "2022-07-01 20:26:37,865 - base - recpack - INFO - Evaluation at end of 7 took 1827.78 s.\n",
      "2022-07-01 20:30:32,443 - base - recpack - INFO - Processed epoch 8 in 234.57 s.Batch Training Loss = 29.7743\n",
      "2022-07-01 21:01:25,079 - stopping_criterion - recpack - INFO - StoppingCriterion has value 0.16872641335717006, which is better than previous iterations.\n",
      "2022-07-01 21:01:25,080 - base - recpack - INFO - Model improved. Storing better model.\n",
      "2022-07-01 21:01:25,101 - base - recpack - INFO - Evaluation at end of 8 took 1852.66 s.\n",
      "2022-07-01 21:05:17,253 - base - recpack - INFO - Processed epoch 9 in 232.15 s.Batch Training Loss = 29.4650\n",
      "2022-07-01 21:35:38,915 - stopping_criterion - recpack - INFO - StoppingCriterion has value 0.17024539162603164, which is better than previous iterations.\n",
      "2022-07-01 21:35:38,916 - base - recpack - INFO - Model improved. Storing better model.\n",
      "2022-07-01 21:35:38,938 - base - recpack - INFO - Evaluation at end of 9 took 1821.68 s.\n",
      "2022-07-01 21:35:38,948 - base - recpack - INFO - Fitting NeuMFMLPOnly complete - Took 2.02e+04s\n",
      "2022-07-01 22:10:54,477 - base - recpack - INFO - Processed epoch 0 in 311.61 s.Batch Training Loss = 41.7896\n",
      "2022-07-01 22:40:11,888 - stopping_criterion - recpack - INFO - StoppingCriterion has value 0.14053704662823363, which is better than previous iterations.\n",
      "2022-07-01 22:40:11,889 - base - recpack - INFO - Model improved. Storing better model.\n",
      "2022-07-01 22:40:11,923 - base - recpack - INFO - Evaluation at end of 0 took 1757.45 s.\n",
      "2022-07-01 22:45:21,292 - base - recpack - INFO - Processed epoch 1 in 309.36 s.Batch Training Loss = 34.5792\n",
      "2022-07-01 23:14:37,987 - stopping_criterion - recpack - INFO - StoppingCriterion has value 0.15456084934994604, which is better than previous iterations.\n",
      "2022-07-01 23:14:37,988 - base - recpack - INFO - Model improved. Storing better model.\n",
      "2022-07-01 23:14:38,026 - base - recpack - INFO - Evaluation at end of 1 took 1756.73 s.\n",
      "2022-07-01 23:19:47,130 - base - recpack - INFO - Processed epoch 2 in 309.10 s.Batch Training Loss = 32.4403\n",
      "2022-07-01 23:49:11,202 - stopping_criterion - recpack - INFO - StoppingCriterion has value 0.15958764930208724, which is better than previous iterations.\n",
      "2022-07-01 23:49:11,203 - base - recpack - INFO - Model improved. Storing better model.\n",
      "2022-07-01 23:49:11,241 - base - recpack - INFO - Evaluation at end of 2 took 1764.11 s.\n",
      "2022-07-01 23:54:21,366 - base - recpack - INFO - Processed epoch 3 in 310.12 s.Batch Training Loss = 31.2002\n",
      "2022-07-02 00:25:27,438 - stopping_criterion - recpack - INFO - StoppingCriterion has value 0.16301896768783797, which is better than previous iterations.\n",
      "2022-07-02 00:25:27,439 - base - recpack - INFO - Model improved. Storing better model.\n",
      "2022-07-02 00:25:27,477 - base - recpack - INFO - Evaluation at end of 3 took 1866.11 s.\n",
      "2022-07-02 00:30:42,695 - base - recpack - INFO - Processed epoch 4 in 315.21 s.Batch Training Loss = 30.2915\n",
      "2022-07-02 01:01:49,869 - stopping_criterion - recpack - INFO - StoppingCriterion has value 0.16754233167394456, which is better than previous iterations.\n",
      "2022-07-02 01:01:49,870 - base - recpack - INFO - Model improved. Storing better model.\n",
      "2022-07-02 01:01:49,909 - base - recpack - INFO - Evaluation at end of 4 took 1867.21 s.\n",
      "2022-07-02 01:07:05,930 - base - recpack - INFO - Processed epoch 5 in 316.02 s.Batch Training Loss = 29.5478\n",
      "2022-07-02 01:38:24,874 - stopping_criterion - recpack - INFO - StoppingCriterion has value 0.17033803725693497, which is better than previous iterations.\n",
      "2022-07-02 01:38:24,875 - base - recpack - INFO - Model improved. Storing better model.\n",
      "2022-07-02 01:38:24,916 - base - recpack - INFO - Evaluation at end of 5 took 1878.98 s.\n",
      "2022-07-02 01:43:41,578 - base - recpack - INFO - Processed epoch 6 in 316.66 s.Batch Training Loss = 28.9116\n",
      "2022-07-02 02:14:57,221 - stopping_criterion - recpack - INFO - StoppingCriterion has value 0.17246281235512972, which is better than previous iterations.\n",
      "2022-07-02 02:14:57,222 - base - recpack - INFO - Model improved. Storing better model.\n",
      "2022-07-02 02:14:57,261 - base - recpack - INFO - Evaluation at end of 6 took 1875.68 s.\n",
      "2022-07-02 02:20:12,799 - base - recpack - INFO - Processed epoch 7 in 315.53 s.Batch Training Loss = 28.3943\n",
      "2022-07-02 02:51:10,153 - stopping_criterion - recpack - INFO - StoppingCriterion has value 0.17518846371776792, which is better than previous iterations.\n",
      "2022-07-02 02:51:10,154 - base - recpack - INFO - Model improved. Storing better model.\n",
      "2022-07-02 02:51:10,192 - base - recpack - INFO - Evaluation at end of 7 took 1857.39 s.\n",
      "2022-07-02 02:56:21,574 - base - recpack - INFO - Processed epoch 8 in 311.38 s.Batch Training Loss = 27.9894\n",
      "2022-07-02 03:26:00,474 - stopping_criterion - recpack - INFO - StoppingCriterion has value 0.17634254726007406, which is better than previous iterations.\n"
     ]
    },
    {
     "name": "stdout",
     "output_type": "stream",
     "text": [
      "2022-07-02 03:26:00,475 - base - recpack - INFO - Model improved. Storing better model.\n",
      "2022-07-02 03:26:00,512 - base - recpack - INFO - Evaluation at end of 8 took 1778.94 s.\n",
      "2022-07-02 03:31:11,043 - base - recpack - INFO - Processed epoch 9 in 310.53 s.Batch Training Loss = 27.6428\n",
      "2022-07-02 04:00:46,243 - stopping_criterion - recpack - INFO - StoppingCriterion has value 0.1783149841683678, which is better than previous iterations.\n",
      "2022-07-02 04:00:46,244 - base - recpack - INFO - Model improved. Storing better model.\n",
      "2022-07-02 04:00:46,281 - base - recpack - INFO - Evaluation at end of 9 took 1775.24 s.\n",
      "2022-07-02 04:00:46,299 - base - recpack - INFO - Fitting NeuMFMLPOnly complete - Took 2.13e+04s\n",
      "2022-07-02 04:40:27,948 - base - recpack - INFO - Processed epoch 0 in 492.59 s.Batch Training Loss = 40.9445\n",
      "2022-07-02 05:12:24,653 - stopping_criterion - recpack - INFO - StoppingCriterion has value 0.13997920180943083, which is better than previous iterations.\n",
      "2022-07-02 05:12:24,654 - base - recpack - INFO - Model improved. Storing better model.\n",
      "2022-07-02 05:12:24,728 - base - recpack - INFO - Evaluation at end of 0 took 1916.78 s.\n",
      "2022-07-02 05:20:37,858 - base - recpack - INFO - Processed epoch 1 in 493.13 s.Batch Training Loss = 33.7950\n",
      "2022-07-02 05:52:49,425 - stopping_criterion - recpack - INFO - StoppingCriterion has value 0.15570742995355125, which is better than previous iterations.\n",
      "2022-07-02 05:52:49,426 - base - recpack - INFO - Model improved. Storing better model.\n",
      "2022-07-02 05:52:49,505 - base - recpack - INFO - Evaluation at end of 1 took 1931.65 s.\n",
      "2022-07-02 06:01:04,195 - base - recpack - INFO - Processed epoch 2 in 494.69 s.Batch Training Loss = 31.4152\n",
      "2022-07-02 06:32:37,581 - stopping_criterion - recpack - INFO - StoppingCriterion has value 0.16549119616907446, which is better than previous iterations.\n",
      "2022-07-02 06:32:37,582 - base - recpack - INFO - Model improved. Storing better model.\n",
      "2022-07-02 06:32:37,658 - base - recpack - INFO - Evaluation at end of 2 took 1893.46 s.\n",
      "2022-07-02 06:40:43,820 - base - recpack - INFO - Processed epoch 3 in 486.16 s.Batch Training Loss = 29.9892\n",
      "2022-07-02 07:11:50,606 - stopping_criterion - recpack - INFO - StoppingCriterion has value 0.16928643583029634, which is better than previous iterations.\n",
      "2022-07-02 07:11:50,607 - base - recpack - INFO - Model improved. Storing better model.\n",
      "2022-07-02 07:11:50,685 - base - recpack - INFO - Evaluation at end of 3 took 1866.86 s.\n",
      "2022-07-02 07:19:58,011 - base - recpack - INFO - Processed epoch 4 in 487.32 s.Batch Training Loss = 28.8836\n",
      "2022-07-02 07:50:31,577 - stopping_criterion - recpack - INFO - StoppingCriterion has value 0.1733610829505318, which is better than previous iterations.\n",
      "2022-07-02 07:50:31,578 - base - recpack - INFO - Model improved. Storing better model.\n",
      "2022-07-02 07:50:31,654 - base - recpack - INFO - Evaluation at end of 4 took 1833.64 s.\n",
      "2022-07-02 07:58:37,964 - base - recpack - INFO - Processed epoch 5 in 486.31 s.Batch Training Loss = 28.0552\n",
      "2022-07-02 08:30:54,945 - stopping_criterion - recpack - INFO - StoppingCriterion has value 0.17673831984105645, which is better than previous iterations.\n",
      "2022-07-02 08:30:54,946 - base - recpack - INFO - Model improved. Storing better model.\n",
      "2022-07-02 08:30:55,025 - base - recpack - INFO - Evaluation at end of 5 took 1937.06 s.\n",
      "2022-07-02 08:39:08,483 - base - recpack - INFO - Processed epoch 6 in 493.45 s.Batch Training Loss = 27.3413\n",
      "2022-07-02 09:11:27,474 - stopping_criterion - recpack - INFO - StoppingCriterion has value 0.17538097694160054, which is worse than previous iterations.\n",
      "2022-07-02 09:11:27,475 - base - recpack - INFO - Evaluation at end of 6 took 1938.99 s.\n",
      "2022-07-02 09:19:42,058 - base - recpack - INFO - Processed epoch 7 in 494.58 s.Batch Training Loss = 26.7862\n",
      "2022-07-02 09:52:03,672 - stopping_criterion - recpack - INFO - StoppingCriterion has value 0.17754275135270559, which is better than previous iterations.\n",
      "2022-07-02 09:52:03,674 - base - recpack - INFO - Model improved. Storing better model.\n",
      "2022-07-02 09:52:03,750 - base - recpack - INFO - Evaluation at end of 7 took 1941.69 s.\n",
      "2022-07-02 10:00:10,719 - base - recpack - INFO - Processed epoch 8 in 486.96 s.Batch Training Loss = 26.2612\n",
      "2022-07-02 10:30:43,735 - stopping_criterion - recpack - INFO - StoppingCriterion has value 0.17833474541043648, which is better than previous iterations.\n",
      "2022-07-02 10:30:43,736 - base - recpack - INFO - Model improved. Storing better model.\n",
      "2022-07-02 10:30:43,811 - base - recpack - INFO - Evaluation at end of 8 took 1833.09 s.\n",
      "2022-07-02 10:38:50,165 - base - recpack - INFO - Processed epoch 9 in 486.35 s.Batch Training Loss = 25.8082\n",
      "2022-07-02 11:09:29,955 - stopping_criterion - recpack - INFO - StoppingCriterion has value 0.1801172814887319, which is better than previous iterations.\n",
      "2022-07-02 11:09:29,957 - base - recpack - INFO - Model improved. Storing better model.\n",
      "2022-07-02 11:09:30,036 - base - recpack - INFO - Evaluation at end of 9 took 1839.87 s.\n",
      "2022-07-02 11:09:30,068 - base - recpack - INFO - Fitting NeuMFMLPOnly complete - Took 2.38e+04s\n",
      "2022-07-02 11:47:26,257 - base - recpack - INFO - Processed epoch 0 in 315.64 s.Batch Training Loss = 41.5675\n",
      "2022-07-02 12:18:33,618 - stopping_criterion - recpack - INFO - StoppingCriterion has value 0.140752055301352, which is better than previous iterations.\n",
      "2022-07-02 12:18:33,619 - base - recpack - INFO - Model improved. Storing better model.\n",
      "2022-07-02 12:18:33,657 - base - recpack - INFO - Evaluation at end of 0 took 1867.40 s.\n",
      "2022-07-02 12:23:51,085 - base - recpack - INFO - Processed epoch 1 in 317.42 s.Batch Training Loss = 34.3723\n",
      "2022-07-02 12:55:07,869 - stopping_criterion - recpack - INFO - StoppingCriterion has value 0.15277743491093515, which is better than previous iterations.\n",
      "2022-07-02 12:55:07,870 - base - recpack - INFO - Model improved. Storing better model.\n",
      "2022-07-02 12:55:07,911 - base - recpack - INFO - Evaluation at end of 1 took 1876.82 s.\n",
      "2022-07-02 13:00:25,381 - base - recpack - INFO - Processed epoch 2 in 317.46 s.Batch Training Loss = 32.1367\n",
      "2022-07-02 13:31:57,457 - stopping_criterion - recpack - INFO - StoppingCriterion has value 0.16038290547191192, which is better than previous iterations.\n",
      "2022-07-02 13:31:57,458 - base - recpack - INFO - Model improved. Storing better model.\n",
      "2022-07-02 13:31:57,498 - base - recpack - INFO - Evaluation at end of 2 took 1892.12 s.\n",
      "2022-07-02 13:37:10,182 - base - recpack - INFO - Processed epoch 3 in 312.68 s.Batch Training Loss = 30.8782\n",
      "2022-07-02 14:07:00,046 - stopping_criterion - recpack - INFO - StoppingCriterion has value 0.1668776374909479, which is better than previous iterations.\n",
      "2022-07-02 14:07:00,047 - base - recpack - INFO - Model improved. Storing better model.\n",
      "2022-07-02 14:07:00,087 - base - recpack - INFO - Evaluation at end of 3 took 1789.90 s.\n",
      "2022-07-02 14:12:11,516 - base - recpack - INFO - Processed epoch 4 in 311.43 s.Batch Training Loss = 29.9859\n",
      "2022-07-02 14:41:54,500 - stopping_criterion - recpack - INFO - StoppingCriterion has value 0.17058241569022134, which is better than previous iterations.\n",
      "2022-07-02 14:41:54,501 - base - recpack - INFO - Model improved. Storing better model.\n",
      "2022-07-02 14:41:54,541 - base - recpack - INFO - Evaluation at end of 4 took 1783.02 s.\n",
      "2022-07-02 14:47:05,862 - base - recpack - INFO - Processed epoch 5 in 311.32 s.Batch Training Loss = 29.2818\n",
      "2022-07-02 15:17:33,989 - stopping_criterion - recpack - INFO - StoppingCriterion has value 0.1745818319040097, which is better than previous iterations.\n",
      "2022-07-02 15:17:33,991 - base - recpack - INFO - Model improved. Storing better model.\n",
      "2022-07-02 15:17:34,030 - base - recpack - INFO - Evaluation at end of 5 took 1828.17 s.\n",
      "2022-07-02 15:22:50,463 - base - recpack - INFO - Processed epoch 6 in 316.43 s.Batch Training Loss = 28.6982\n",
      "2022-07-02 15:54:05,018 - stopping_criterion - recpack - INFO - StoppingCriterion has value 0.17569729842562898, which is better than previous iterations.\n",
      "2022-07-02 15:54:05,019 - base - recpack - INFO - Model improved. Storing better model.\n",
      "2022-07-02 15:54:05,059 - base - recpack - INFO - Evaluation at end of 6 took 1874.60 s.\n"
     ]
    },
    {
     "name": "stdout",
     "output_type": "stream",
     "text": [
      "2022-07-02 15:59:22,012 - base - recpack - INFO - Processed epoch 7 in 316.95 s.Batch Training Loss = 28.2006\n",
      "2022-07-02 16:30:47,891 - stopping_criterion - recpack - INFO - StoppingCriterion has value 0.17964142990428575, which is better than previous iterations.\n",
      "2022-07-02 16:30:47,892 - base - recpack - INFO - Model improved. Storing better model.\n",
      "2022-07-02 16:30:47,933 - base - recpack - INFO - Evaluation at end of 7 took 1885.92 s.\n",
      "2022-07-02 16:36:04,405 - base - recpack - INFO - Processed epoch 8 in 316.47 s.Batch Training Loss = 27.7895\n",
      "2022-07-02 17:06:36,013 - stopping_criterion - recpack - INFO - StoppingCriterion has value 0.18007371065396469, which is better than previous iterations.\n",
      "2022-07-02 17:06:36,014 - base - recpack - INFO - Model improved. Storing better model.\n",
      "2022-07-02 17:06:36,053 - base - recpack - INFO - Evaluation at end of 8 took 1831.65 s.\n",
      "2022-07-02 17:11:46,899 - base - recpack - INFO - Processed epoch 9 in 310.84 s.Batch Training Loss = 27.4160\n",
      "2022-07-02 17:41:13,676 - stopping_criterion - recpack - INFO - StoppingCriterion has value 0.1803656469798214, which is better than previous iterations.\n",
      "2022-07-02 17:41:13,677 - base - recpack - INFO - Model improved. Storing better model.\n",
      "2022-07-02 17:41:13,718 - base - recpack - INFO - Evaluation at end of 9 took 1766.82 s.\n",
      "2022-07-02 17:41:13,736 - base - recpack - INFO - Fitting NeuMFMLPOnly complete - Took 2.15e+04s\n",
      "2022-07-02 18:11:30,942 - base - recpack - INFO - Fitting Popularity complete - Took 2.52s\n"
     ]
    },
    {
     "name": "stderr",
     "output_type": "stream",
     "text": [
      "/home/robinverachtert/dist-env/lib/python3.8/site-packages/scipy/sparse/_index.py:146: SparseEfficiencyWarning: Changing the sparsity structure of a csr_matrix is expensive. lil_matrix is more efficient.\n",
      "  self._set_arrayXarray(i, j, x)\n"
     ]
    },
    {
     "name": "stdout",
     "output_type": "stream",
     "text": [
      "2022-07-02 18:11:58,956 - base - recpack - INFO - Fitting ItemKNN complete - Took 16.9s\n"
     ]
    },
    {
     "name": "stderr",
     "output_type": "stream",
     "text": [
      "/home/robinverachtert/dist-env/lib/python3.8/site-packages/recpack/algorithms/base.py:274: UserWarning: ItemKNN missing similar items for 11 items.\n",
      "  warnings.warn(f\"{self.name} missing similar items for {missing} items.\")\n",
      "/home/robinverachtert/dist-env/lib/python3.8/site-packages/scipy/sparse/_index.py:146: SparseEfficiencyWarning: Changing the sparsity structure of a csr_matrix is expensive. lil_matrix is more efficient.\n",
      "  self._set_arrayXarray(i, j, x)\n"
     ]
    },
    {
     "name": "stdout",
     "output_type": "stream",
     "text": [
      "2022-07-02 18:12:32,603 - base - recpack - INFO - Fitting ItemKNN complete - Took 13.7s\n"
     ]
    },
    {
     "name": "stderr",
     "output_type": "stream",
     "text": [
      "/home/robinverachtert/dist-env/lib/python3.8/site-packages/recpack/algorithms/base.py:274: UserWarning: ItemKNN missing similar items for 11 items.\n",
      "  warnings.warn(f\"{self.name} missing similar items for {missing} items.\")\n"
     ]
    },
    {
     "name": "stdout",
     "output_type": "stream",
     "text": [
      "2022-07-02 18:13:29,405 - base - recpack - INFO - Fitting ItemKNN complete - Took 16.6s\n"
     ]
    }
   ],
   "source": [
    "builder = PipelineBuilder()\n",
    "builder.set_data_from_scenario(scenario)\n",
    "\n",
    "builder.add_metric('NDCGK', K=10)\n",
    "builder.add_metric('CoverageK', K=10)\n",
    "\n",
    "builder.add_algorithm(\n",
    "    algorithm = 'NeuMFMLPOnly', \n",
    "    params = {\n",
    "        'batch_size': 128,\n",
    "        'max_epochs': 10,\n",
    "        'learning_rate': 0.001,\n",
    "        'stopping_criterion': 'ndcg',\n",
    "        'predict_topK': 50,\n",
    "        'n_negatives_per_positive': 4,\n",
    "        'dropout': 0.0\n",
    "    },\n",
    "    grid = {\n",
    "        'predictive_factors': [8, 16, 32],\n",
    "    }\n",
    ")\n",
    "\n",
    "builder.add_algorithm('Popularity', params={'K': 50})\n",
    "builder.add_algorithm(\n",
    "    'ItemKNN', \n",
    "    grid={'similarity': ['conditional_probability', 'cosine']}\n",
    ")\n",
    "builder.set_optimisation_metric('NDCGK', K=10)\n",
    "\n",
    "pipeline = builder.build()\n",
    "\n",
    "pipeline.run()"
   ]
  },
  {
   "cell_type": "code",
   "execution_count": 32,
   "id": "3a36b1d0",
   "metadata": {
    "slideshow": {
     "slide_type": "skip"
    }
   },
   "outputs": [
    {
     "data": {
      "text/html": [
       "<div>\n",
       "<style scoped>\n",
       "    .dataframe tbody tr th:only-of-type {\n",
       "        vertical-align: middle;\n",
       "    }\n",
       "\n",
       "    .dataframe tbody tr th {\n",
       "        vertical-align: top;\n",
       "    }\n",
       "\n",
       "    .dataframe thead th {\n",
       "        text-align: right;\n",
       "    }\n",
       "</style>\n",
       "<table border=\"1\" class=\"dataframe\">\n",
       "  <thead>\n",
       "    <tr style=\"text-align: right;\">\n",
       "      <th></th>\n",
       "      <th>ndcgk_10</th>\n",
       "      <th>coveragek_10</th>\n",
       "    </tr>\n",
       "  </thead>\n",
       "  <tbody>\n",
       "    <tr>\n",
       "      <th>NeuMFMLPOnly</th>\n",
       "      <td>0.115335</td>\n",
       "      <td>0.176857</td>\n",
       "    </tr>\n",
       "    <tr>\n",
       "      <th>Popularity</th>\n",
       "      <td>0.084736</td>\n",
       "      <td>0.000502</td>\n",
       "    </tr>\n",
       "    <tr>\n",
       "      <th>ItemKNN</th>\n",
       "      <td>0.160481</td>\n",
       "      <td>0.147765</td>\n",
       "    </tr>\n",
       "  </tbody>\n",
       "</table>\n",
       "</div>"
      ],
      "text/plain": [
       "              ndcgk_10  coveragek_10\n",
       "NeuMFMLPOnly  0.115335      0.176857\n",
       "Popularity    0.084736      0.000502\n",
       "ItemKNN       0.160481      0.147765"
      ]
     },
     "execution_count": 32,
     "metadata": {},
     "output_type": "execute_result"
    }
   ],
   "source": [
    "pipeline.get_metrics(short=True)"
   ]
  },
  {
   "cell_type": "code",
   "execution_count": 33,
   "id": "bbf22a9c",
   "metadata": {
    "slideshow": {
     "slide_type": "subslide"
    }
   },
   "outputs": [
    {
     "data": {
      "text/html": [
       "<div>\n",
       "<style scoped>\n",
       "    .dataframe tbody tr th:only-of-type {\n",
       "        vertical-align: middle;\n",
       "    }\n",
       "\n",
       "    .dataframe tbody tr th {\n",
       "        vertical-align: top;\n",
       "    }\n",
       "\n",
       "    .dataframe thead th {\n",
       "        text-align: right;\n",
       "    }\n",
       "</style>\n",
       "<table border=\"1\" class=\"dataframe\">\n",
       "  <thead>\n",
       "    <tr style=\"text-align: right;\">\n",
       "      <th></th>\n",
       "      <th>identifier</th>\n",
       "      <th>params</th>\n",
       "      <th>NDCGK</th>\n",
       "    </tr>\n",
       "  </thead>\n",
       "  <tbody>\n",
       "    <tr>\n",
       "      <th>0</th>\n",
       "      <td>NeuMFMLPOnly(batch_size=128,dropout=0.0,exact_...</td>\n",
       "      <td>{'predictive_factors': 8, 'batch_size': 128, '...</td>\n",
       "      <td>0.095286</td>\n",
       "    </tr>\n",
       "    <tr>\n",
       "      <th>1</th>\n",
       "      <td>NeuMFMLPOnly(batch_size=128,dropout=0.0,exact_...</td>\n",
       "      <td>{'predictive_factors': 16, 'batch_size': 128, ...</td>\n",
       "      <td>0.099083</td>\n",
       "    </tr>\n",
       "    <tr>\n",
       "      <th>2</th>\n",
       "      <td>NeuMFMLPOnly(batch_size=128,dropout=0.0,exact_...</td>\n",
       "      <td>{'predictive_factors': 32, 'batch_size': 128, ...</td>\n",
       "      <td>0.097915</td>\n",
       "    </tr>\n",
       "    <tr>\n",
       "      <th>3</th>\n",
       "      <td>ItemKNN(K=200,normalize=False,normalize_X=Fals...</td>\n",
       "      <td>{'similarity': 'conditional_probability'}</td>\n",
       "      <td>0.100922</td>\n",
       "    </tr>\n",
       "    <tr>\n",
       "      <th>4</th>\n",
       "      <td>ItemKNN(K=200,normalize=False,normalize_X=Fals...</td>\n",
       "      <td>{'similarity': 'cosine'}</td>\n",
       "      <td>0.136519</td>\n",
       "    </tr>\n",
       "  </tbody>\n",
       "</table>\n",
       "</div>"
      ],
      "text/plain": [
       "                                          identifier  \\\n",
       "0  NeuMFMLPOnly(batch_size=128,dropout=0.0,exact_...   \n",
       "1  NeuMFMLPOnly(batch_size=128,dropout=0.0,exact_...   \n",
       "2  NeuMFMLPOnly(batch_size=128,dropout=0.0,exact_...   \n",
       "3  ItemKNN(K=200,normalize=False,normalize_X=Fals...   \n",
       "4  ItemKNN(K=200,normalize=False,normalize_X=Fals...   \n",
       "\n",
       "                                              params     NDCGK  \n",
       "0  {'predictive_factors': 8, 'batch_size': 128, '...  0.095286  \n",
       "1  {'predictive_factors': 16, 'batch_size': 128, ...  0.099083  \n",
       "2  {'predictive_factors': 32, 'batch_size': 128, ...  0.097915  \n",
       "3          {'similarity': 'conditional_probability'}  0.100922  \n",
       "4                           {'similarity': 'cosine'}  0.136519  "
      ]
     },
     "execution_count": 33,
     "metadata": {},
     "output_type": "execute_result"
    }
   ],
   "source": [
    "pipeline.optimisation_results"
   ]
  },
  {
   "cell_type": "code",
   "execution_count": null,
   "id": "a6cd85cd",
   "metadata": {},
   "outputs": [],
   "source": [
    "builder = PipelineBuilder()\n",
    "builder.set_data_from_scenario(scenario)\n",
    "\n",
    "builder.add_metric('NDCGK', K=10)\n",
    "builder.add_metric('CoverageK', K=10)\n",
    "\n",
    "builder.add_algorithm(\n",
    "    algorithm = 'NMF', \n",
    "    grid = {\n",
    "        'num_components': [16, 32, 64, 128],\n",
    "    }\n",
    ")\n",
    "\n",
    "builder.set_optimisation_metric('NDCGK', K=10)\n",
    "\n",
    "pipeline = builder.build()\n",
    "\n",
    "pipeline.run()"
   ]
  },
  {
<<<<<<< HEAD
=======
   "cell_type": "code",
   "execution_count": null,
   "id": "d0e3c55c",
   "metadata": {},
   "outputs": [],
   "source": [
    "pipeline.get_metrics(short=True)"
   ]
  },
  {
   "cell_type": "code",
   "execution_count": null,
   "id": "6446dcc6",
   "metadata": {},
   "outputs": [],
   "source": [
    "pipeline.optimisation_results"
   ]
  },
  {
   "cell_type": "code",
   "execution_count": null,
   "id": "066d5f64",
   "metadata": {},
   "outputs": [],
   "source": [
    "builder = PipelineBuilder()\n",
    "builder.set_data_from_scenario(scenario)\n",
    "\n",
    "builder.add_metric('NDCGK', K=10)\n",
    "builder.add_metric('CoverageK', K=10)\n",
    "\n",
    "builder.add_algorithm(\n",
    "    algorithm = 'BPRMF', \n",
    "    params = {\n",
    "        'batch_size': 128,\n",
    "        'max_epochs': 10,\n",
    "        'learning_rate': 0.001,\n",
    "        'stopping_criterion': 'ndcg',\n",
    "        'predict_topK': 50,\n",
    "        'lambda_h': 0.1,\n",
    "        'lambda_w': 0.1,\n",
    "    },\n",
    "    grid = {\n",
    "        'num_components': [16, 32, 64, 128],\n",
    "    }\n",
    ")\n",
    "\n",
    "builder.set_optimisation_metric('NDCGK', K=10)\n",
    "\n",
    "pipeline = builder.build()\n",
    "\n",
    "pipeline.run()"
   ]
  },
  {
   "cell_type": "code",
   "execution_count": null,
   "id": "54afe508",
   "metadata": {},
   "outputs": [],
   "source": [
    "pipeline.get_metrics(short=True)"
   ]
  },
  {
   "cell_type": "code",
   "execution_count": null,
   "id": "0abc7d2e",
   "metadata": {},
   "outputs": [],
   "source": [
    "pipeline.optimisation_results"
   ]
  },
  {
>>>>>>> 3a7b78dd
   "cell_type": "code",
   "execution_count": null,
   "id": "ac7e332e",
   "metadata": {},
   "outputs": [],
   "source": []
  }
 ],
 "metadata": {
  "celltoolbar": "Slideshow",
  "kernelspec": {
   "display_name": "Python 3 (ipykernel)",
   "language": "python",
   "name": "python3"
  },
  "language_info": {
   "codemirror_mode": {
    "name": "ipython",
    "version": 3
   },
   "file_extension": ".py",
   "mimetype": "text/x-python",
   "name": "python",
   "nbconvert_exporter": "python",
   "pygments_lexer": "ipython3",
   "version": "3.8.12"
  }
 },
 "nbformat": 4,
 "nbformat_minor": 5
}<|MERGE_RESOLUTION|>--- conflicted
+++ resolved
@@ -1,1355 +1,1348 @@
 {
- "cells": [
-  {
-   "cell_type": "code",
-   "execution_count": 1,
-   "id": "85c37828",
-   "metadata": {
-    "slideshow": {
-     "slide_type": "skip"
+  "cells": [
+    {
+      "cell_type": "code",
+      "execution_count": 1,
+      "id": "85c37828",
+      "metadata": {
+        "slideshow": {
+          "slide_type": "skip"
+        }
+      },
+      "outputs": [],
+      "source": [
+        "import numpy as np\n",
+        "import pytest\n",
+        "import torch\n",
+        "from torch import nn\n",
+        "\n",
+        "from typing import Callable, List, Optional, Union"
+      ]
+    },
+    {
+      "cell_type": "markdown",
+      "id": "c196de69",
+      "metadata": {
+        "slideshow": {
+          "slide_type": "slide"
+        }
+      },
+      "source": [
+        "### Implementing MLP network\n"
+      ]
+    },
+    {
+      "cell_type": "code",
+      "execution_count": 2,
+      "id": "743b93a9",
+      "metadata": {
+        "slideshow": {
+          "slide_type": "skip"
+        }
+      },
+      "outputs": [],
+      "source": [
+        "class MLP(nn.Module):\n",
+        "    \"\"\"A multi-layer perceptron module.\n",
+        "    This module is a sequence of linear layers plus activation functions.\n",
+        "    The user can optionally add normalization and/or dropout to each of the layers.\n",
+        "    \n",
+        "    Code used from https://github.com/facebookresearch/multimodal/blob/5dec8a/torchmultimodal/modules/layers/mlp.py\n",
+        "    \n",
+        "    :param in_dim: Input dimension.\n",
+        "    :type in_dim: int\n",
+        "    :param out_dim: Output dimension.\n",
+        "    :type out_dim: int\n",
+        "    :param hidden_dims: Output dimension for each hidden layer.\n",
+        "    :type hidden_dims: Optional[Union[int, List[int]]] \n",
+        "    :param dropout: Probability for dropout layers between each hidden layer.\n",
+        "    :type dropout: float\n",
+        "    :param activation: Which activation function to use. \n",
+        "        Supports module type or partial.\n",
+        "    :type activation: Callable[..., nn.Module]\n",
+        "    \"\"\"\n",
+        "    def __init__(\n",
+        "        self, \n",
+        "        in_dim: int, \n",
+        "        out_dim: int,\n",
+        "        hidden_dims: Optional[Union[int, List[int]]] = None,\n",
+        "        dropout: float = 0.5,\n",
+        "        activation: Callable[..., nn.Module] = nn.ReLU,\n",
+        "    ):\n",
+        "        super().__init__()\n",
+        "\n",
+        "        layers = nn.ModuleList()\n",
+        "\n",
+        "        if hidden_dims is None:\n",
+        "            hidden_dims = []\n",
+        "\n",
+        "        if isinstance(hidden_dims, int):\n",
+        "            hidden_dims = [hidden_dims]\n",
+        "\n",
+        "        for hidden_dim in hidden_dims:\n",
+        "            layers.append(nn.Linear(in_dim, hidden_dim))\n",
+        "            layers.append(activation())\n",
+        "            layers.append(nn.Dropout(dropout))\n",
+        "            in_dim = hidden_dim\n",
+        "        layers.append(nn.Linear(in_dim, out_dim))\n",
+        "        self.model = nn.Sequential(*layers)\n",
+        "\n",
+        "    def forward(self, x: torch.Tensor) -> torch.Tensor:\n",
+        "        return self.model(x)"
+      ]
+    },
+    {
+      "cell_type": "code",
+      "execution_count": 3,
+      "id": "83fcd62d",
+      "metadata": {
+        "slideshow": {
+          "slide_type": "skip"
+        }
+      },
+      "outputs": [],
+      "source": [
+        "EMBEDDING_SIZE = 3\n",
+        "N_USERS = 5\n",
+        "N_ITEMS = 10\n",
+        "a = MLP(2*EMBEDDING_SIZE, N_ITEMS, [6, 4, 2], dropout=0)"
+      ]
+    },
+    {
+      "cell_type": "markdown",
+      "id": "cea26454",
+      "metadata": {
+        "slideshow": {
+          "slide_type": "slide"
+        }
+      },
+      "source": [
+        "## Implementing the Neural Architecture\n",
+        "\n"
+      ]
+    },
+    {
+      "cell_type": "code",
+      "execution_count": 4,
+      "id": "34a78b55",
+      "metadata": {
+        "slideshow": {
+          "slide_type": "skip"
+        }
+      },
+      "outputs": [],
+      "source": [
+        "class NMFModule(nn.Module):\n",
+        "    \"\"\"Model that encodes the Neural Matrix Factorization Network.\n",
+        "    \n",
+        "    Implements the 3 tiered network defined in the He et al. paper.\n",
+        "\n",
+        "    :param predictive_powers: size of the last hidden layer in MLP.\n",
+        "        Embedding sizes computed as 2 * predictive powers.\n",
+        "    :type predictive_powers: int\n",
+        "    :param n_users: number of users in the network\n",
+        "    :type n_users: int\n",
+        "    :param n_items: number of items in the network\n",
+        "    :type n_items: int\n",
+        "    :param hidden_dims: dimensions of the MLP hidden layers.\n",
+        "    :type hidden_dims: Union[int, List[int]]\n",
+        "    :param dropout: Dropout chance between layers of the MLP\n",
+        "    :type dropout: float\n",
+        "    \"\"\"\n",
+        "    def __init__(\n",
+        "        self, predictive_powers: int, n_users: int, n_items: int, dropout: float\n",
+        "    ):\n",
+        "        super().__init__()\n",
+        "        num_components = 2 * predictive_powers\n",
+        "        \n",
+        "        self.user_embedding = nn.Embedding(n_users, num_components)\n",
+        "        self.item_embedding = nn.Embedding(n_items, num_components)\n",
+        "\n",
+        "        # we use a three tiered MLP as described in the experiments of the paper.\n",
+        "        hidden_dims = [\n",
+        "            4 * predictive_powers, \n",
+        "            2 * predictive_powers, \n",
+        "            predictive_powers\n",
+        "        ]\n",
+        "\n",
+        "        # Output is always 1, since we need a single score for u,i\n",
+        "        self.mlp = MLP(4 * predictive_powers, 1, \n",
+        "                       hidden_dims, dropout=dropout)\n",
+        "\n",
+        "        self.final = nn.Sigmoid()\n",
+        "\n",
+        "        # weight initialization\n",
+        "        self.user_embedding.weight.data.normal_(0, \n",
+        "            1.0 / self.user_embedding.embedding_dim)\n",
+        "        self.item_embedding.weight.data.normal_(0, \n",
+        "            1.0 / self.item_embedding.embedding_dim)\n",
+        "        \n",
+        "    def forward(self, users: torch.LongTensor, items: torch.LongTensor) -> torch.FloatTensor:\n",
+        "        \"\"\"Predict scores for the user item pairs obtained \n",
+        "        by zipping together the two inputs\n",
+        "\n",
+        "        :param users: 1D tensor with user ids\n",
+        "        :type users: torch.LongTensor\n",
+        "        :param items: 1D tensor with item ids\n",
+        "        :type items: torch.LongTensor\n",
+        "        :return: 1D tensor with predicted similarities.\n",
+        "            Position i is the similarity between \n",
+        "            `users[i]` and `items[i]`\n",
+        "        :rtype: torch.FloatTensor\n",
+        "        \"\"\"\n",
+        "\n",
+        "        # Embedding lookups\n",
+        "        user_emb = self.user_embedding(users)\n",
+        "        item_emb = self.item_embedding(items)\n",
+        "\n",
+        "        # Pass concatenated through MLP and apply sigmoid\n",
+        "        return self.final(\n",
+        "            self.mlp(\n",
+        "                torch.hstack([user_emb, item_emb])\n",
+        "            )\n",
+        "        )"
+      ]
+    },
+    {
+      "cell_type": "code",
+      "execution_count": 7,
+      "id": "b8bcb491",
+      "metadata": {
+        "slideshow": {
+          "slide_type": "skip"
+        }
+      },
+      "outputs": [],
+      "source": [
+        "def test_output_shapes_NMF(\n",
+        "    predictive_factors, num_users, num_items\n",
+        "):\n",
+        "    \"\"\"Check that no mather the inner settings of the network, the output is always correct\"\"\"\n",
+        "    mod = NMFModule(predictive_factors, num_users, num_items, 0.0)\n",
+        "    \n",
+        "    user_tensor = torch.LongTensor([1, 2])\n",
+        "    item_tensor = torch.LongTensor([1, 2])\n",
+        "    \n",
+        "    res = mod(user_tensor, item_tensor) # predict scores for items given the users\n",
+        "    \n",
+        "    assert res.shape == (2, 1)\n",
+        "\n",
+        "    assert (res.detach().numpy() <= 1).all()\n",
+        "    assert (res.detach().numpy() >= 0).all()\n",
+        "\n",
+        "\n",
+        "test_output_shapes_NMF(5, 10, 10)\n",
+        "test_output_shapes_NMF(5, 3, 10)\n",
+        "test_output_shapes_NMF(1, 3, 3)\n",
+        "\n"
+      ]
+    },
+    {
+      "cell_type": "code",
+      "execution_count": 8,
+      "id": "3c07d570",
+      "metadata": {
+        "slideshow": {
+          "slide_type": "skip"
+        }
+      },
+      "outputs": [],
+      "source": [
+        "from typing import List, Union, Optional\n",
+        "\n",
+        "import pandas as pd\n",
+        "from recpack.algorithms.base import TorchMLAlgorithm\n",
+        "from recpack.algorithms.samplers import PositiveNegativeSampler\n",
+        "from recpack.algorithms.util import get_users\n",
+        "from recpack.matrix import InteractionMatrix\n",
+        "from scipy.sparse import csr_matrix, lil_matrix\n"
+      ]
+    },
+    {
+      "cell_type": "markdown",
+      "id": "217f8d30",
+      "metadata": {
+        "slideshow": {
+          "slide_type": "slide"
+        }
+      },
+      "source": [
+        "## Implementing the algorithm"
+      ]
+    },
+    {
+      "cell_type": "code",
+      "execution_count": 9,
+      "id": "e359a201",
+      "metadata": {
+        "slideshow": {
+          "slide_type": "skip"
+        }
+      },
+      "outputs": [],
+      "source": [
+        "class NeuMF(TorchMLAlgorithm):\n",
+        "    \"\"\"Implementation of Neural Matrix Factoration.\n",
+        "\n",
+        "    Neural Matrix Factorization based on MLP architecture\n",
+        "    as presented in Figure 2 in He, Xiangnan, et al. \n",
+        "    \"Neural collaborative filtering.\"\n",
+        "    In Proceedings of the 26th international conference on world wide web. 2017.\n",
+        "\n",
+        "    Represents the users and items using an embedding, \n",
+        "    similarity between the two is modelled using a neural network.\n",
+        "\n",
+        "    The network consists of an embedding for both users and items.\n",
+        "    To compute similarity those two embeddings are \n",
+        "    concatenated and passed through the MLP\n",
+        "    Finally the similarity is transformed to the [0,1] domain\n",
+        "    using a sigmoid function.\n",
+        "\n",
+        "    As in the paper, the sum of square errors is used as loss function.\n",
+        "    Positive items should get a prediction close to 1, \n",
+        "    while sampled negatives should get a value close to 0.\n",
+        "\n",
+        "    The MLP has 3 layers, as suggested in the experiments section.\n",
+        "    Bottom layer has dimension `4 * predictive_powers`, \n",
+        "    middle layer `2 * predictive_powers`\n",
+        "    and the top layer has `predictive_powers`.\n",
+        "\n",
+        "    :param predictive_powers: Size of the last hidden layer in the MLP network.\n",
+        "        Embedding size is 2 * predictive_powers\n",
+        "    :type predictive_powers: int\n",
+        "    :param batch_size: How many samples to use in each update step.\n",
+        "        Higher batch sizes make each epoch more efficient,\n",
+        "        but increases the amount of epochs needed to converge to the optimum,\n",
+        "        by reducing the amount of updates per epoch.\n",
+        "        Defaults to 512.\n",
+        "    :type batch_size: Optional[int]\n",
+        "    :param max_epochs: The max number of epochs to train.\n",
+        "        If the stopping criterion uses early stopping, less epochs could be used.\n",
+        "        Defaults to 10.\n",
+        "    :type max_epochs: Optional[int]\n",
+        "    :param learning_rate: How much to update the weights at each update. Defaults to 0.01\n",
+        "    :type learning_rate: Optional[float]\n",
+        "    :param stopping_criterion: Name of the stopping criterion to use for training.\n",
+        "        For available values,\n",
+        "        check :meth:`recpack.algorithms.stopping_criterion.StoppingCriterion.FUNCTIONS`\n",
+        "        Defaults to 'ndcg'\n",
+        "    :type stopping_criterion: Optional[str]\n",
+        "    :param stop_early: If True, early stopping is enabled,\n",
+        "        and after ``max_iter_no_change`` iterations where improvement of loss function\n",
+        "        is below ``min_improvement`` the optimisation is stopped,\n",
+        "        even if max_epochs is not reached.\n",
+        "        Defaults to False\n",
+        "    :type stop_early: bool, optional\n",
+        "    :param max_iter_no_change: If early stopping is enabled,\n",
+        "        stop after this amount of iterations without change.\n",
+        "        Defaults to 5\n",
+        "    :type max_iter_no_change: int, optional\n",
+        "    :param min_improvement: If early stopping is enabled, no change is detected,\n",
+        "        if the improvement is below this value.\n",
+        "        Defaults to 0.01\n",
+        "    :type min_improvement: float, optional\n",
+        "    :param seed: Seed to the randomizers, useful for reproducible results,\n",
+        "        defaults to None\n",
+        "    :type seed: int, optional\n",
+        "    :param save_best_to_file: If true, the best model will be saved after training,\n",
+        "        defaults to False\n",
+        "    :type save_best_to_file: bool, optional\n",
+        "    :param keep_last: Retain last model, rather than best\n",
+        "        (according to stopping criterion value on validation data), defaults to False\n",
+        "    :type keep_last: bool, optional\n",
+        "    :param predict_topK: The topK recommendations to keep per row in the matrix.\n",
+        "        Use when the user x item output matrix would become too large for RAM.\n",
+        "        Defaults to None, which results in no filtering.\n",
+        "    :type predict_topK: int, optional\n",
+        "    :param n_negatives_per_positive: Amount of negatives to sample for each positive example, defaults to 1\n",
+        "    :type n_negatives_per_positive: int, optional\n",
+        "    :param dropout: Dropout parameter used in MLP, defaults to 0.0\n",
+        "    :type dropout: float, optional\n",
+        "    :param exact_sampling: Enable or disable exact checks while sampling. \n",
+        "        With exact sampling the sampled negatives are guaranteed to not have been visited by the user. \n",
+        "        Non exact sampling assumes that the space for item selection is large enough, \n",
+        "        such that most items are likely not seen before.\n",
+        "        Defaults to False,\n",
+        "    :type exact_sampling: bool, optional\n",
+        "    \"\"\"\n",
+        "    def __init__(\n",
+        "        self,\n",
+        "        predictive_factors: int,\n",
+        "        batch_size: Optional[int] = 512,\n",
+        "        max_epochs: Optional[int] = 10,\n",
+        "        learning_rate: Optional[float] = 0.01,\n",
+        "        stopping_criterion: Optional[str] = \"ndcg\",\n",
+        "        stop_early: Optional[bool] = False,\n",
+        "        max_iter_no_change: Optional[int] = 5,\n",
+        "        min_improvement: Optional[float] = 0.0,\n",
+        "        seed: Optional[int] = None,\n",
+        "        save_best_to_file: Optional[bool] = False,\n",
+        "        keep_last: Optional[bool] = False,\n",
+        "        predict_topK: Optional[int] = None,\n",
+        "        n_negatives_per_positive: Optional[int] = 1,\n",
+        "        exact_sampling: Optional[bool] = False,\n",
+        "        dropout: Optional[float] = 0.0,\n",
+        "    ):\n",
+        "        print(batch_size, max_epochs, learning_rate, stopping_criterion)\n",
+        "        super().__init__(batch_size, max_epochs, learning_rate,\n",
+        "            stopping_criterion, stop_early, max_iter_no_change,\n",
+        "            min_improvement, seed, save_best_to_file, keep_last,\n",
+        "            predict_topK,\n",
+        "        )\n",
+        "\n",
+        "        self.predictive_factors = predictive_factors\n",
+        "\n",
+        "        self.n_negatives_per_positive = n_negatives_per_positive\n",
+        "        self.dropout = dropout\n",
+        "        self.exact_sampling = exact_sampling\n",
+        "\n",
+        "        self.sampler = PositiveNegativeSampler(\n",
+        "            U=self.n_negatives_per_positive, replace=False, exact=exact_sampling, \n",
+        "            batch_size=self.batch_size\n",
+        "        )\n",
+        "\n",
+        "    def _init_model(self, X: csr_matrix):\n",
+        "        num_users, num_items = X.shape\n",
+        "        self.model_ = NMFModule(\n",
+        "            self.predictive_factors, num_users, num_items, self.dropout\n",
+        "        ).to(self.device)\n",
+        "\n",
+        "        self.optimizer = torch.optim.Adam(\n",
+        "            self.model_.parameters(), lr=self.learning_rate\n",
+        "        )\n",
+        "        \n",
+        "    def _train_epoch(self, X: csr_matrix) -> List[int]:\n",
+        "        losses = []\n",
+        "        for users, positives, negatives in self.sampler.sample(X):\n",
+        "\n",
+        "            self.optimizer.zero_grad()\n",
+        "\n",
+        "            # Predict for the positives\n",
+        "            positive_scores = self.model_(\n",
+        "                users.to(self.device), positives.to(self.device))\n",
+        "            # Predict for the negatives\n",
+        "            negative_scores = self.model_(\n",
+        "                *self._construct_negative_prediction_input(\n",
+        "                    users.to(self.device), negatives.to(self.device))\n",
+        "            )\n",
+        "\n",
+        "            loss = self._compute_loss(\n",
+        "                positive_scores, negative_scores)\n",
+        "\n",
+        "            # Backwards propagation of the loss\n",
+        "            loss.backward()\n",
+        "            self.optimizer.step()\n",
+        "\n",
+        "            losses.append(loss.item())\n",
+        "\n",
+        "        return losses\n",
+        "\n",
+        "    def _compute_loss(\n",
+        "        self, positive_scores: torch.FloatTensor, negative_scores: torch.FloatTensor\n",
+        "    ) -> torch.FloatTensor:\n",
+        "        \"\"\"Compute the Square Error loss given recommendations \n",
+        "        for positive items, and sampled negatives.\n",
+        "        \"\"\"\n",
+        "\n",
+        "        mse = nn.MSELoss(reduction=\"sum\")\n",
+        "        return mse(positive_scores, torch.ones_like(positive_scores, dtype=torch.float)) + mse(\n",
+        "            negative_scores, torch.zeros_like(negative_scores, dtype=torch.float)\n",
+        "        )\n",
+        "\n",
+        "    def _construct_negative_prediction_input(self, users, negatives):\n",
+        "        \"\"\"Construct the prediction input given a 1D user tensor and a 2D negatives tensor.\n",
+        "        \n",
+        "        Since negatives has shape |batch| x U, and users is a 1d vector,\n",
+        "        these need to be turned into two 1D vectors of shape |batch| * U\n",
+        "\n",
+        "        First the users as a row are stacked U times and transposed,\n",
+        "        so that this is also a batch x U tensor.\n",
+        "        Then both are reshaped to remove the 2nd dimension, \n",
+        "        resulting in a single long 1d vector.\n",
+        "        \"\"\"\n",
+        "        return (\n",
+        "            users.repeat(self.n_negatives_per_positive, 1).T.reshape(-1), \n",
+        "            negatives.reshape(-1)\n",
+        "        )\n",
+        "    \n",
+        "    def _batch_predict(\n",
+        "        self, X: csr_matrix, users: List[int]\n",
+        "    ) -> csr_matrix:\n",
+        "        \"\"\"Generate recommendations for each of the users.\"\"\"\n",
+        "\n",
+        "        X_pred = lil_matrix(X.shape)\n",
+        "        if users is None:\n",
+        "            users = get_users(X)\n",
+        "\n",
+        "        _, n_items = X.shape\n",
+        "        n_users = len(users)\n",
+        "\n",
+        "        # Create tensors such that each user, item pair gets a score.\n",
+        "        # The user tensor contains the users in order \n",
+        "        # (eg. [1, 1, 2, 2]), \n",
+        "        # item indices are repeated (eg. [0, 1, 2, 0, 1, 2]).\n",
+        "        user_tensor = torch.LongTensor(users).repeat(\n",
+        "            n_items, 1).T.reshape(-1).to(self.device)\n",
+        "        item_tensor = torch.arange(n_items).repeat(\n",
+        "            n_users).to(self.device)\n",
+        "\n",
+        "        X_pred[users] = self.model_(\n",
+        "            user_tensor, item_tensor\n",
+        "        ).detach().cpu().numpy().reshape(n_users, n_items)\n",
+        "        return X_pred.tocsr()"
+      ]
+    },
+    {
+      "cell_type": "code",
+      "execution_count": 15,
+      "id": "9ca8f574",
+      "metadata": {
+        "slideshow": {
+          "slide_type": "skip"
+        }
+      },
+      "outputs": [],
+      "source": [
+        "TIMESTAMP_IX = 'ts'\n",
+        "ITEM_IX = 'iid'\n",
+        "USER_IX = 'uid'\n",
+        "\n",
+        "data = {\n",
+        "    TIMESTAMP_IX: [3, 2, 1, 4, 0, 1, 2, 4, 0, 1, 2],\n",
+        "    ITEM_IX: [0, 1, 2, 3, 0, 1, 2, 4, 0, 1, 2],\n",
+        "    USER_IX: [0, 0, 1, 1, 2, 2, 3, 3, 4, 4, 5],\n",
+        "}\n",
+        "df = pd.DataFrame.from_dict(data)\n",
+        "\n",
+        "mat = InteractionMatrix(df, ITEM_IX, USER_IX, timestamp_ix=TIMESTAMP_IX)\n"
+      ]
+    },
+    {
+      "cell_type": "code",
+      "execution_count": null,
+      "id": "ed4d2e7d",
+      "metadata": {
+        "slideshow": {
+          "slide_type": "skip"
+        }
+      },
+      "outputs": [],
+      "source": [
+        "def test_negative_input_construction(users, negatives, U):\n",
+        "    \n",
+        "    a = NeuMF(\n",
+        "        predictive_factors=8, \n",
+        "        n_negatives_per_positive=U\n",
+        "    )\n",
+        "    \n",
+        "    num_users = users.shape[0]\n",
+        "    users_input, negatives_input = a._construct_negative_prediction_input(users, negatives)\n",
+        "    assert users_input.shape == negatives_input.shape\n",
+        "    assert len(users_input.shape) == 1 # 1d vectors\n",
+        "    \n",
+        "    # Check that both are in the right order (each user is repeated U times before the next user is present)\n",
+        "    for ix in range(users_input.shape[0]):\n",
+        "        assert users_input[ix] == users[ix // U]\n",
+        "        assert negatives_input[ix] == negatives[ix // U, ix % U]\n",
+        "\n",
+        "test_negative_input_construction(torch.LongTensor([4, 5, 6]), torch.LongTensor([[1, 2], [1, 2], [1, 2]]), U=2)\n",
+        "test_negative_input_construction(torch.LongTensor([4, 5, 6]), torch.LongTensor([[1], [1], [1]]), U=1)\n"
+      ]
+    },
+    {
+      "cell_type": "code",
+      "execution_count": null,
+      "id": "7f31c898",
+      "metadata": {
+        "scrolled": true,
+        "slideshow": {
+          "slide_type": "skip"
+        }
+      },
+      "outputs": [],
+      "source": [
+        "def test_overfit(mat):\n",
+        "    m = NeuMF(\n",
+        "        predictive_factors=5,\n",
+        "        batch_size=1,\n",
+        "        max_epochs=20,\n",
+        "        learning_rate=0.02,\n",
+        "        stopping_criterion=\"ndcg\",\n",
+        "        n_negatives_per_positive=1,\n",
+        "    )\n",
+        "\n",
+        "    # set sampler to exact sampling\n",
+        "    m.sampler.exact = True\n",
+        "    m.fit(mat, (mat, mat))\n",
+        "    bin_mat = mat.binary_values\n",
+        "    pred = m.predict(mat.binary_values).toarray()\n",
+        "    for user in mat.active_users:\n",
+        "        # The model should have overfitted, so that the visited items have the highest similarities\n",
+        "        positives = bin_mat[user].nonzero()[1]\n",
+        "        negatives = list(set(range(mat.shape[1])) - set(positives))\n",
+        "\n",
+        "        for item in positives:\n",
+        "            assert (pred[user][negatives] < pred[user, item]).all()\n",
+        "            \n",
+        "test_overfit(mat)\n",
+        "    "
+      ]
+    },
+    {
+      "cell_type": "markdown",
+      "id": "4b414610",
+      "metadata": {
+        "slideshow": {
+          "slide_type": "slide"
+        }
+      },
+      "source": [
+        "## Experiment\n",
+        "\n",
+        "Use RecPack Pipeline to compare the newly implemented algorithm to frequently used baselines"
+      ]
+    },
+    {
+      "cell_type": "code",
+      "execution_count": 17,
+      "id": "f3225456",
+      "metadata": {
+        "slideshow": {
+          "slide_type": "subslide"
+        }
+      },
+      "outputs": [],
+      "source": [
+        "from recpack.pipelines import PipelineBuilder\n",
+        "from recpack.datasets import MovieLens25M\n",
+        "from recpack.scenarios import WeakGeneralization"
+      ]
+    },
+    {
+      "cell_type": "code",
+      "execution_count": 18,
+      "id": "8bb256ed",
+      "metadata": {
+        "slideshow": {
+          "slide_type": "skip"
+        }
+      },
+      "outputs": [],
+      "source": [
+        "DATASET_PATH = '/home/robinverachtert/datasets'"
+      ]
+    },
+    {
+      "cell_type": "code",
+      "execution_count": 19,
+      "id": "345019f0",
+      "metadata": {
+        "slideshow": {
+          "slide_type": "subslide"
+        }
+      },
+      "outputs": [
+        {
+          "data": {
+            "application/vnd.jupyter.widget-view+json": {
+              "model_id": "3033eee191d045018bf39779783828d8",
+              "version_major": 2,
+              "version_minor": 0
+            },
+            "text/plain": [
+              "  0%|          | 0/12415224 [00:00<?, ?it/s]"
+            ]
+          },
+          "metadata": {},
+          "output_type": "display_data"
+        },
+        {
+          "data": {
+            "application/vnd.jupyter.widget-view+json": {
+              "model_id": "671980f87d224e52b62fc06ac2cf92ab",
+              "version_major": 2,
+              "version_minor": 0
+            },
+            "text/plain": [
+              "  0%|          | 0/12415224 [00:00<?, ?it/s]"
+            ]
+          },
+          "metadata": {},
+          "output_type": "display_data"
+        }
+      ],
+      "source": [
+        "dataset = MovieLens25M(\n",
+        "    path=DATASET_PATH\n",
+        ")\n",
+        "data = dataset.load()"
+      ]
+    },
+    {
+      "cell_type": "code",
+      "execution_count": 20,
+      "id": "47169d75",
+      "metadata": {
+        "slideshow": {
+          "slide_type": "skip"
+        }
+      },
+      "outputs": [],
+      "source": [
+        "# Subsample to 1000 users to make it faster\n",
+        "# import numpy as np\n",
+        "\n",
+        "# users = np.random.choice(list(data.active_users), 1000)\n",
+        "# data = data.users_in(users)"
+      ]
+    },
+    {
+      "cell_type": "code",
+      "execution_count": 21,
+      "id": "a5a8b9ab",
+      "metadata": {
+        "slideshow": {
+          "slide_type": "subslide"
+        }
+      },
+      "outputs": [
+        {
+          "data": {
+            "application/vnd.jupyter.widget-view+json": {
+              "model_id": "76f6d490111d4d92ad3ab20993048f27",
+              "version_major": 2,
+              "version_minor": 0
+            },
+            "text/plain": [
+              "0it [00:00, ?it/s]"
+            ]
+          },
+          "metadata": {},
+          "output_type": "display_data"
+        },
+        {
+          "data": {
+            "application/vnd.jupyter.widget-view+json": {
+              "model_id": "c3c6a2d3120a498985f05b2ae3fd6fdc",
+              "version_major": 2,
+              "version_minor": 0
+            },
+            "text/plain": [
+              "0it [00:00, ?it/s]"
+            ]
+          },
+          "metadata": {},
+          "output_type": "display_data"
+        }
+      ],
+      "source": [
+        "scenario = WeakGeneralization(frac_data_in=0.8, validation=True)\n",
+        "scenario.split(data)"
+      ]
+    },
+    {
+      "cell_type": "code",
+      "execution_count": 22,
+      "id": "ba6aa1bc",
+      "metadata": {
+        "slideshow": {
+          "slide_type": "subslide"
+        }
+      },
+      "outputs": [],
+      "source": [
+        "from recpack.pipelines import ALGORITHM_REGISTRY\n",
+        "ALGORITHM_REGISTRY.register('NeuMF', NeuMF)"
+      ]
+    },
+    {
+      "cell_type": "code",
+      "execution_count": 31,
+      "id": "2c46caa2",
+      "metadata": {
+        "slideshow": {
+          "slide_type": "subslide"
+        }
+      },
+      "outputs": [
+        {
+          "data": {
+            "application/vnd.jupyter.widget-view+json": {
+              "model_id": "0da9d6248145485fa5aed4180e0676ec",
+              "version_major": 2,
+              "version_minor": 0
+            },
+            "text/plain": [
+              "  0%|          | 0/3 [00:00<?, ?it/s]"
+            ]
+          },
+          "metadata": {},
+          "output_type": "display_data"
+        },
+        {
+          "name": "stdout",
+          "output_type": "stream",
+          "text": [
+            "2022-07-01 16:02:50,165 - base - recpack - INFO - Processed epoch 0 in 228.77 s.Batch Training Loss = 43.9709\n",
+            "2022-07-01 16:31:45,497 - stopping_criterion - recpack - INFO - StoppingCriterion has value 0.13242382393503446, which is better than previous iterations.\n",
+            "2022-07-01 16:31:45,498 - base - recpack - INFO - Model improved. Storing better model.\n",
+            "2022-07-01 16:31:45,518 - base - recpack - INFO - Evaluation at end of 0 took 1735.35 s.\n",
+            "2022-07-01 16:35:34,852 - base - recpack - INFO - Processed epoch 1 in 229.33 s.Batch Training Loss = 36.0092\n",
+            "2022-07-01 17:05:18,048 - stopping_criterion - recpack - INFO - StoppingCriterion has value 0.14472784895769647, which is better than previous iterations.\n",
+            "2022-07-01 17:05:18,049 - base - recpack - INFO - Model improved. Storing better model.\n",
+            "2022-07-01 17:05:18,070 - base - recpack - INFO - Evaluation at end of 1 took 1783.22 s.\n",
+            "2022-07-01 17:09:10,961 - base - recpack - INFO - Processed epoch 2 in 232.89 s.Batch Training Loss = 33.9820\n",
+            "2022-07-01 17:39:32,106 - stopping_criterion - recpack - INFO - StoppingCriterion has value 0.15259597866638144, which is better than previous iterations.\n",
+            "2022-07-01 17:39:32,107 - base - recpack - INFO - Model improved. Storing better model.\n",
+            "2022-07-01 17:39:32,129 - base - recpack - INFO - Evaluation at end of 2 took 1821.17 s.\n",
+            "2022-07-01 17:43:26,066 - base - recpack - INFO - Processed epoch 3 in 233.93 s.Batch Training Loss = 32.4562\n",
+            "2022-07-01 18:14:02,382 - stopping_criterion - recpack - INFO - StoppingCriterion has value 0.15896122882142133, which is better than previous iterations.\n",
+            "2022-07-01 18:14:02,383 - base - recpack - INFO - Model improved. Storing better model.\n",
+            "2022-07-01 18:14:02,405 - base - recpack - INFO - Evaluation at end of 3 took 1836.34 s.\n",
+            "2022-07-01 18:17:56,201 - base - recpack - INFO - Processed epoch 4 in 233.79 s.Batch Training Loss = 31.5039\n",
+            "2022-07-01 18:47:01,825 - stopping_criterion - recpack - INFO - StoppingCriterion has value 0.16187348644886707, which is better than previous iterations.\n",
+            "2022-07-01 18:47:01,826 - base - recpack - INFO - Model improved. Storing better model.\n",
+            "2022-07-01 18:47:01,848 - base - recpack - INFO - Evaluation at end of 4 took 1745.65 s.\n",
+            "2022-07-01 18:50:50,033 - base - recpack - INFO - Processed epoch 5 in 228.18 s.Batch Training Loss = 30.9173\n",
+            "2022-07-01 19:19:43,218 - stopping_criterion - recpack - INFO - StoppingCriterion has value 0.1625257974141069, which is better than previous iterations.\n",
+            "2022-07-01 19:19:43,219 - base - recpack - INFO - Model improved. Storing better model.\n",
+            "2022-07-01 19:19:43,240 - base - recpack - INFO - Evaluation at end of 5 took 1733.21 s.\n",
+            "2022-07-01 19:23:29,586 - base - recpack - INFO - Processed epoch 6 in 226.34 s.Batch Training Loss = 30.4453\n",
+            "2022-07-01 19:52:22,509 - stopping_criterion - recpack - INFO - StoppingCriterion has value 0.1640332321804022, which is better than previous iterations.\n",
+            "2022-07-01 19:52:22,510 - base - recpack - INFO - Model improved. Storing better model.\n",
+            "2022-07-01 19:52:22,530 - base - recpack - INFO - Evaluation at end of 6 took 1732.94 s.\n",
+            "2022-07-01 19:56:10,088 - base - recpack - INFO - Processed epoch 7 in 227.55 s.Batch Training Loss = 30.0698\n",
+            "2022-07-01 20:26:37,842 - stopping_criterion - recpack - INFO - StoppingCriterion has value 0.16669054872242786, which is better than previous iterations.\n",
+            "2022-07-01 20:26:37,843 - base - recpack - INFO - Model improved. Storing better model.\n",
+            "2022-07-01 20:26:37,865 - base - recpack - INFO - Evaluation at end of 7 took 1827.78 s.\n",
+            "2022-07-01 20:30:32,443 - base - recpack - INFO - Processed epoch 8 in 234.57 s.Batch Training Loss = 29.7743\n",
+            "2022-07-01 21:01:25,079 - stopping_criterion - recpack - INFO - StoppingCriterion has value 0.16872641335717006, which is better than previous iterations.\n",
+            "2022-07-01 21:01:25,080 - base - recpack - INFO - Model improved. Storing better model.\n",
+            "2022-07-01 21:01:25,101 - base - recpack - INFO - Evaluation at end of 8 took 1852.66 s.\n",
+            "2022-07-01 21:05:17,253 - base - recpack - INFO - Processed epoch 9 in 232.15 s.Batch Training Loss = 29.4650\n",
+            "2022-07-01 21:35:38,915 - stopping_criterion - recpack - INFO - StoppingCriterion has value 0.17024539162603164, which is better than previous iterations.\n",
+            "2022-07-01 21:35:38,916 - base - recpack - INFO - Model improved. Storing better model.\n",
+            "2022-07-01 21:35:38,938 - base - recpack - INFO - Evaluation at end of 9 took 1821.68 s.\n",
+            "2022-07-01 21:35:38,948 - base - recpack - INFO - Fitting NeuMFMLPOnly complete - Took 2.02e+04s\n",
+            "2022-07-01 22:10:54,477 - base - recpack - INFO - Processed epoch 0 in 311.61 s.Batch Training Loss = 41.7896\n",
+            "2022-07-01 22:40:11,888 - stopping_criterion - recpack - INFO - StoppingCriterion has value 0.14053704662823363, which is better than previous iterations.\n",
+            "2022-07-01 22:40:11,889 - base - recpack - INFO - Model improved. Storing better model.\n",
+            "2022-07-01 22:40:11,923 - base - recpack - INFO - Evaluation at end of 0 took 1757.45 s.\n",
+            "2022-07-01 22:45:21,292 - base - recpack - INFO - Processed epoch 1 in 309.36 s.Batch Training Loss = 34.5792\n",
+            "2022-07-01 23:14:37,987 - stopping_criterion - recpack - INFO - StoppingCriterion has value 0.15456084934994604, which is better than previous iterations.\n",
+            "2022-07-01 23:14:37,988 - base - recpack - INFO - Model improved. Storing better model.\n",
+            "2022-07-01 23:14:38,026 - base - recpack - INFO - Evaluation at end of 1 took 1756.73 s.\n",
+            "2022-07-01 23:19:47,130 - base - recpack - INFO - Processed epoch 2 in 309.10 s.Batch Training Loss = 32.4403\n",
+            "2022-07-01 23:49:11,202 - stopping_criterion - recpack - INFO - StoppingCriterion has value 0.15958764930208724, which is better than previous iterations.\n",
+            "2022-07-01 23:49:11,203 - base - recpack - INFO - Model improved. Storing better model.\n",
+            "2022-07-01 23:49:11,241 - base - recpack - INFO - Evaluation at end of 2 took 1764.11 s.\n",
+            "2022-07-01 23:54:21,366 - base - recpack - INFO - Processed epoch 3 in 310.12 s.Batch Training Loss = 31.2002\n",
+            "2022-07-02 00:25:27,438 - stopping_criterion - recpack - INFO - StoppingCriterion has value 0.16301896768783797, which is better than previous iterations.\n",
+            "2022-07-02 00:25:27,439 - base - recpack - INFO - Model improved. Storing better model.\n",
+            "2022-07-02 00:25:27,477 - base - recpack - INFO - Evaluation at end of 3 took 1866.11 s.\n",
+            "2022-07-02 00:30:42,695 - base - recpack - INFO - Processed epoch 4 in 315.21 s.Batch Training Loss = 30.2915\n",
+            "2022-07-02 01:01:49,869 - stopping_criterion - recpack - INFO - StoppingCriterion has value 0.16754233167394456, which is better than previous iterations.\n",
+            "2022-07-02 01:01:49,870 - base - recpack - INFO - Model improved. Storing better model.\n",
+            "2022-07-02 01:01:49,909 - base - recpack - INFO - Evaluation at end of 4 took 1867.21 s.\n",
+            "2022-07-02 01:07:05,930 - base - recpack - INFO - Processed epoch 5 in 316.02 s.Batch Training Loss = 29.5478\n",
+            "2022-07-02 01:38:24,874 - stopping_criterion - recpack - INFO - StoppingCriterion has value 0.17033803725693497, which is better than previous iterations.\n",
+            "2022-07-02 01:38:24,875 - base - recpack - INFO - Model improved. Storing better model.\n",
+            "2022-07-02 01:38:24,916 - base - recpack - INFO - Evaluation at end of 5 took 1878.98 s.\n",
+            "2022-07-02 01:43:41,578 - base - recpack - INFO - Processed epoch 6 in 316.66 s.Batch Training Loss = 28.9116\n",
+            "2022-07-02 02:14:57,221 - stopping_criterion - recpack - INFO - StoppingCriterion has value 0.17246281235512972, which is better than previous iterations.\n",
+            "2022-07-02 02:14:57,222 - base - recpack - INFO - Model improved. Storing better model.\n",
+            "2022-07-02 02:14:57,261 - base - recpack - INFO - Evaluation at end of 6 took 1875.68 s.\n",
+            "2022-07-02 02:20:12,799 - base - recpack - INFO - Processed epoch 7 in 315.53 s.Batch Training Loss = 28.3943\n",
+            "2022-07-02 02:51:10,153 - stopping_criterion - recpack - INFO - StoppingCriterion has value 0.17518846371776792, which is better than previous iterations.\n",
+            "2022-07-02 02:51:10,154 - base - recpack - INFO - Model improved. Storing better model.\n",
+            "2022-07-02 02:51:10,192 - base - recpack - INFO - Evaluation at end of 7 took 1857.39 s.\n",
+            "2022-07-02 02:56:21,574 - base - recpack - INFO - Processed epoch 8 in 311.38 s.Batch Training Loss = 27.9894\n",
+            "2022-07-02 03:26:00,474 - stopping_criterion - recpack - INFO - StoppingCriterion has value 0.17634254726007406, which is better than previous iterations.\n"
+          ]
+        },
+        {
+          "name": "stdout",
+          "output_type": "stream",
+          "text": [
+            "2022-07-02 03:26:00,475 - base - recpack - INFO - Model improved. Storing better model.\n",
+            "2022-07-02 03:26:00,512 - base - recpack - INFO - Evaluation at end of 8 took 1778.94 s.\n",
+            "2022-07-02 03:31:11,043 - base - recpack - INFO - Processed epoch 9 in 310.53 s.Batch Training Loss = 27.6428\n",
+            "2022-07-02 04:00:46,243 - stopping_criterion - recpack - INFO - StoppingCriterion has value 0.1783149841683678, which is better than previous iterations.\n",
+            "2022-07-02 04:00:46,244 - base - recpack - INFO - Model improved. Storing better model.\n",
+            "2022-07-02 04:00:46,281 - base - recpack - INFO - Evaluation at end of 9 took 1775.24 s.\n",
+            "2022-07-02 04:00:46,299 - base - recpack - INFO - Fitting NeuMFMLPOnly complete - Took 2.13e+04s\n",
+            "2022-07-02 04:40:27,948 - base - recpack - INFO - Processed epoch 0 in 492.59 s.Batch Training Loss = 40.9445\n",
+            "2022-07-02 05:12:24,653 - stopping_criterion - recpack - INFO - StoppingCriterion has value 0.13997920180943083, which is better than previous iterations.\n",
+            "2022-07-02 05:12:24,654 - base - recpack - INFO - Model improved. Storing better model.\n",
+            "2022-07-02 05:12:24,728 - base - recpack - INFO - Evaluation at end of 0 took 1916.78 s.\n",
+            "2022-07-02 05:20:37,858 - base - recpack - INFO - Processed epoch 1 in 493.13 s.Batch Training Loss = 33.7950\n",
+            "2022-07-02 05:52:49,425 - stopping_criterion - recpack - INFO - StoppingCriterion has value 0.15570742995355125, which is better than previous iterations.\n",
+            "2022-07-02 05:52:49,426 - base - recpack - INFO - Model improved. Storing better model.\n",
+            "2022-07-02 05:52:49,505 - base - recpack - INFO - Evaluation at end of 1 took 1931.65 s.\n",
+            "2022-07-02 06:01:04,195 - base - recpack - INFO - Processed epoch 2 in 494.69 s.Batch Training Loss = 31.4152\n",
+            "2022-07-02 06:32:37,581 - stopping_criterion - recpack - INFO - StoppingCriterion has value 0.16549119616907446, which is better than previous iterations.\n",
+            "2022-07-02 06:32:37,582 - base - recpack - INFO - Model improved. Storing better model.\n",
+            "2022-07-02 06:32:37,658 - base - recpack - INFO - Evaluation at end of 2 took 1893.46 s.\n",
+            "2022-07-02 06:40:43,820 - base - recpack - INFO - Processed epoch 3 in 486.16 s.Batch Training Loss = 29.9892\n",
+            "2022-07-02 07:11:50,606 - stopping_criterion - recpack - INFO - StoppingCriterion has value 0.16928643583029634, which is better than previous iterations.\n",
+            "2022-07-02 07:11:50,607 - base - recpack - INFO - Model improved. Storing better model.\n",
+            "2022-07-02 07:11:50,685 - base - recpack - INFO - Evaluation at end of 3 took 1866.86 s.\n",
+            "2022-07-02 07:19:58,011 - base - recpack - INFO - Processed epoch 4 in 487.32 s.Batch Training Loss = 28.8836\n",
+            "2022-07-02 07:50:31,577 - stopping_criterion - recpack - INFO - StoppingCriterion has value 0.1733610829505318, which is better than previous iterations.\n",
+            "2022-07-02 07:50:31,578 - base - recpack - INFO - Model improved. Storing better model.\n",
+            "2022-07-02 07:50:31,654 - base - recpack - INFO - Evaluation at end of 4 took 1833.64 s.\n",
+            "2022-07-02 07:58:37,964 - base - recpack - INFO - Processed epoch 5 in 486.31 s.Batch Training Loss = 28.0552\n",
+            "2022-07-02 08:30:54,945 - stopping_criterion - recpack - INFO - StoppingCriterion has value 0.17673831984105645, which is better than previous iterations.\n",
+            "2022-07-02 08:30:54,946 - base - recpack - INFO - Model improved. Storing better model.\n",
+            "2022-07-02 08:30:55,025 - base - recpack - INFO - Evaluation at end of 5 took 1937.06 s.\n",
+            "2022-07-02 08:39:08,483 - base - recpack - INFO - Processed epoch 6 in 493.45 s.Batch Training Loss = 27.3413\n",
+            "2022-07-02 09:11:27,474 - stopping_criterion - recpack - INFO - StoppingCriterion has value 0.17538097694160054, which is worse than previous iterations.\n",
+            "2022-07-02 09:11:27,475 - base - recpack - INFO - Evaluation at end of 6 took 1938.99 s.\n",
+            "2022-07-02 09:19:42,058 - base - recpack - INFO - Processed epoch 7 in 494.58 s.Batch Training Loss = 26.7862\n",
+            "2022-07-02 09:52:03,672 - stopping_criterion - recpack - INFO - StoppingCriterion has value 0.17754275135270559, which is better than previous iterations.\n",
+            "2022-07-02 09:52:03,674 - base - recpack - INFO - Model improved. Storing better model.\n",
+            "2022-07-02 09:52:03,750 - base - recpack - INFO - Evaluation at end of 7 took 1941.69 s.\n",
+            "2022-07-02 10:00:10,719 - base - recpack - INFO - Processed epoch 8 in 486.96 s.Batch Training Loss = 26.2612\n",
+            "2022-07-02 10:30:43,735 - stopping_criterion - recpack - INFO - StoppingCriterion has value 0.17833474541043648, which is better than previous iterations.\n",
+            "2022-07-02 10:30:43,736 - base - recpack - INFO - Model improved. Storing better model.\n",
+            "2022-07-02 10:30:43,811 - base - recpack - INFO - Evaluation at end of 8 took 1833.09 s.\n",
+            "2022-07-02 10:38:50,165 - base - recpack - INFO - Processed epoch 9 in 486.35 s.Batch Training Loss = 25.8082\n",
+            "2022-07-02 11:09:29,955 - stopping_criterion - recpack - INFO - StoppingCriterion has value 0.1801172814887319, which is better than previous iterations.\n",
+            "2022-07-02 11:09:29,957 - base - recpack - INFO - Model improved. Storing better model.\n",
+            "2022-07-02 11:09:30,036 - base - recpack - INFO - Evaluation at end of 9 took 1839.87 s.\n",
+            "2022-07-02 11:09:30,068 - base - recpack - INFO - Fitting NeuMFMLPOnly complete - Took 2.38e+04s\n",
+            "2022-07-02 11:47:26,257 - base - recpack - INFO - Processed epoch 0 in 315.64 s.Batch Training Loss = 41.5675\n",
+            "2022-07-02 12:18:33,618 - stopping_criterion - recpack - INFO - StoppingCriterion has value 0.140752055301352, which is better than previous iterations.\n",
+            "2022-07-02 12:18:33,619 - base - recpack - INFO - Model improved. Storing better model.\n",
+            "2022-07-02 12:18:33,657 - base - recpack - INFO - Evaluation at end of 0 took 1867.40 s.\n",
+            "2022-07-02 12:23:51,085 - base - recpack - INFO - Processed epoch 1 in 317.42 s.Batch Training Loss = 34.3723\n",
+            "2022-07-02 12:55:07,869 - stopping_criterion - recpack - INFO - StoppingCriterion has value 0.15277743491093515, which is better than previous iterations.\n",
+            "2022-07-02 12:55:07,870 - base - recpack - INFO - Model improved. Storing better model.\n",
+            "2022-07-02 12:55:07,911 - base - recpack - INFO - Evaluation at end of 1 took 1876.82 s.\n",
+            "2022-07-02 13:00:25,381 - base - recpack - INFO - Processed epoch 2 in 317.46 s.Batch Training Loss = 32.1367\n",
+            "2022-07-02 13:31:57,457 - stopping_criterion - recpack - INFO - StoppingCriterion has value 0.16038290547191192, which is better than previous iterations.\n",
+            "2022-07-02 13:31:57,458 - base - recpack - INFO - Model improved. Storing better model.\n",
+            "2022-07-02 13:31:57,498 - base - recpack - INFO - Evaluation at end of 2 took 1892.12 s.\n",
+            "2022-07-02 13:37:10,182 - base - recpack - INFO - Processed epoch 3 in 312.68 s.Batch Training Loss = 30.8782\n",
+            "2022-07-02 14:07:00,046 - stopping_criterion - recpack - INFO - StoppingCriterion has value 0.1668776374909479, which is better than previous iterations.\n",
+            "2022-07-02 14:07:00,047 - base - recpack - INFO - Model improved. Storing better model.\n",
+            "2022-07-02 14:07:00,087 - base - recpack - INFO - Evaluation at end of 3 took 1789.90 s.\n",
+            "2022-07-02 14:12:11,516 - base - recpack - INFO - Processed epoch 4 in 311.43 s.Batch Training Loss = 29.9859\n",
+            "2022-07-02 14:41:54,500 - stopping_criterion - recpack - INFO - StoppingCriterion has value 0.17058241569022134, which is better than previous iterations.\n",
+            "2022-07-02 14:41:54,501 - base - recpack - INFO - Model improved. Storing better model.\n",
+            "2022-07-02 14:41:54,541 - base - recpack - INFO - Evaluation at end of 4 took 1783.02 s.\n",
+            "2022-07-02 14:47:05,862 - base - recpack - INFO - Processed epoch 5 in 311.32 s.Batch Training Loss = 29.2818\n",
+            "2022-07-02 15:17:33,989 - stopping_criterion - recpack - INFO - StoppingCriterion has value 0.1745818319040097, which is better than previous iterations.\n",
+            "2022-07-02 15:17:33,991 - base - recpack - INFO - Model improved. Storing better model.\n",
+            "2022-07-02 15:17:34,030 - base - recpack - INFO - Evaluation at end of 5 took 1828.17 s.\n",
+            "2022-07-02 15:22:50,463 - base - recpack - INFO - Processed epoch 6 in 316.43 s.Batch Training Loss = 28.6982\n",
+            "2022-07-02 15:54:05,018 - stopping_criterion - recpack - INFO - StoppingCriterion has value 0.17569729842562898, which is better than previous iterations.\n",
+            "2022-07-02 15:54:05,019 - base - recpack - INFO - Model improved. Storing better model.\n",
+            "2022-07-02 15:54:05,059 - base - recpack - INFO - Evaluation at end of 6 took 1874.60 s.\n"
+          ]
+        },
+        {
+          "name": "stdout",
+          "output_type": "stream",
+          "text": [
+            "2022-07-02 15:59:22,012 - base - recpack - INFO - Processed epoch 7 in 316.95 s.Batch Training Loss = 28.2006\n",
+            "2022-07-02 16:30:47,891 - stopping_criterion - recpack - INFO - StoppingCriterion has value 0.17964142990428575, which is better than previous iterations.\n",
+            "2022-07-02 16:30:47,892 - base - recpack - INFO - Model improved. Storing better model.\n",
+            "2022-07-02 16:30:47,933 - base - recpack - INFO - Evaluation at end of 7 took 1885.92 s.\n",
+            "2022-07-02 16:36:04,405 - base - recpack - INFO - Processed epoch 8 in 316.47 s.Batch Training Loss = 27.7895\n",
+            "2022-07-02 17:06:36,013 - stopping_criterion - recpack - INFO - StoppingCriterion has value 0.18007371065396469, which is better than previous iterations.\n",
+            "2022-07-02 17:06:36,014 - base - recpack - INFO - Model improved. Storing better model.\n",
+            "2022-07-02 17:06:36,053 - base - recpack - INFO - Evaluation at end of 8 took 1831.65 s.\n",
+            "2022-07-02 17:11:46,899 - base - recpack - INFO - Processed epoch 9 in 310.84 s.Batch Training Loss = 27.4160\n",
+            "2022-07-02 17:41:13,676 - stopping_criterion - recpack - INFO - StoppingCriterion has value 0.1803656469798214, which is better than previous iterations.\n",
+            "2022-07-02 17:41:13,677 - base - recpack - INFO - Model improved. Storing better model.\n",
+            "2022-07-02 17:41:13,718 - base - recpack - INFO - Evaluation at end of 9 took 1766.82 s.\n",
+            "2022-07-02 17:41:13,736 - base - recpack - INFO - Fitting NeuMFMLPOnly complete - Took 2.15e+04s\n",
+            "2022-07-02 18:11:30,942 - base - recpack - INFO - Fitting Popularity complete - Took 2.52s\n"
+          ]
+        },
+        {
+          "name": "stderr",
+          "output_type": "stream",
+          "text": [
+            "/home/robinverachtert/dist-env/lib/python3.8/site-packages/scipy/sparse/_index.py:146: SparseEfficiencyWarning: Changing the sparsity structure of a csr_matrix is expensive. lil_matrix is more efficient.\n",
+            "  self._set_arrayXarray(i, j, x)\n"
+          ]
+        },
+        {
+          "name": "stdout",
+          "output_type": "stream",
+          "text": [
+            "2022-07-02 18:11:58,956 - base - recpack - INFO - Fitting ItemKNN complete - Took 16.9s\n"
+          ]
+        },
+        {
+          "name": "stderr",
+          "output_type": "stream",
+          "text": [
+            "/home/robinverachtert/dist-env/lib/python3.8/site-packages/recpack/algorithms/base.py:274: UserWarning: ItemKNN missing similar items for 11 items.\n",
+            "  warnings.warn(f\"{self.name} missing similar items for {missing} items.\")\n",
+            "/home/robinverachtert/dist-env/lib/python3.8/site-packages/scipy/sparse/_index.py:146: SparseEfficiencyWarning: Changing the sparsity structure of a csr_matrix is expensive. lil_matrix is more efficient.\n",
+            "  self._set_arrayXarray(i, j, x)\n"
+          ]
+        },
+        {
+          "name": "stdout",
+          "output_type": "stream",
+          "text": [
+            "2022-07-02 18:12:32,603 - base - recpack - INFO - Fitting ItemKNN complete - Took 13.7s\n"
+          ]
+        },
+        {
+          "name": "stderr",
+          "output_type": "stream",
+          "text": [
+            "/home/robinverachtert/dist-env/lib/python3.8/site-packages/recpack/algorithms/base.py:274: UserWarning: ItemKNN missing similar items for 11 items.\n",
+            "  warnings.warn(f\"{self.name} missing similar items for {missing} items.\")\n"
+          ]
+        },
+        {
+          "name": "stdout",
+          "output_type": "stream",
+          "text": [
+            "2022-07-02 18:13:29,405 - base - recpack - INFO - Fitting ItemKNN complete - Took 16.6s\n"
+          ]
+        }
+      ],
+      "source": [
+        "builder = PipelineBuilder()\n",
+        "builder.set_data_from_scenario(scenario)\n",
+        "\n",
+        "builder.add_metric('NDCGK', K=10)\n",
+        "builder.add_metric('CoverageK', K=10)\n",
+        "\n",
+        "builder.add_algorithm(\n",
+        "    algorithm = 'NeuMFMLPOnly', \n",
+        "    params = {\n",
+        "        'batch_size': 128,\n",
+        "        'max_epochs': 10,\n",
+        "        'learning_rate': 0.001,\n",
+        "        'stopping_criterion': 'ndcg',\n",
+        "        'predict_topK': 50,\n",
+        "        'n_negatives_per_positive': 4,\n",
+        "        'dropout': 0.0\n",
+        "    },\n",
+        "    grid = {\n",
+        "        'predictive_factors': [8, 16, 32],\n",
+        "    }\n",
+        ")\n",
+        "\n",
+        "builder.add_algorithm('Popularity', params={'K': 50})\n",
+        "builder.add_algorithm(\n",
+        "    'ItemKNN', \n",
+        "    grid={'similarity': ['conditional_probability', 'cosine']}\n",
+        ")\n",
+        "builder.set_optimisation_metric('NDCGK', K=10)\n",
+        "\n",
+        "pipeline = builder.build()\n",
+        "\n",
+        "pipeline.run()"
+      ]
+    },
+    {
+      "cell_type": "code",
+      "execution_count": 32,
+      "id": "3a36b1d0",
+      "metadata": {
+        "slideshow": {
+          "slide_type": "skip"
+        }
+      },
+      "outputs": [
+        {
+          "data": {
+            "text/html": [
+              "<div>\n",
+              "<style scoped>\n",
+              "    .dataframe tbody tr th:only-of-type {\n",
+              "        vertical-align: middle;\n",
+              "    }\n",
+              "\n",
+              "    .dataframe tbody tr th {\n",
+              "        vertical-align: top;\n",
+              "    }\n",
+              "\n",
+              "    .dataframe thead th {\n",
+              "        text-align: right;\n",
+              "    }\n",
+              "</style>\n",
+              "<table border=\"1\" class=\"dataframe\">\n",
+              "  <thead>\n",
+              "    <tr style=\"text-align: right;\">\n",
+              "      <th></th>\n",
+              "      <th>ndcgk_10</th>\n",
+              "      <th>coveragek_10</th>\n",
+              "    </tr>\n",
+              "  </thead>\n",
+              "  <tbody>\n",
+              "    <tr>\n",
+              "      <th>NeuMFMLPOnly</th>\n",
+              "      <td>0.115335</td>\n",
+              "      <td>0.176857</td>\n",
+              "    </tr>\n",
+              "    <tr>\n",
+              "      <th>Popularity</th>\n",
+              "      <td>0.084736</td>\n",
+              "      <td>0.000502</td>\n",
+              "    </tr>\n",
+              "    <tr>\n",
+              "      <th>ItemKNN</th>\n",
+              "      <td>0.160481</td>\n",
+              "      <td>0.147765</td>\n",
+              "    </tr>\n",
+              "  </tbody>\n",
+              "</table>\n",
+              "</div>"
+            ],
+            "text/plain": [
+              "              ndcgk_10  coveragek_10\n",
+              "NeuMFMLPOnly  0.115335      0.176857\n",
+              "Popularity    0.084736      0.000502\n",
+              "ItemKNN       0.160481      0.147765"
+            ]
+          },
+          "execution_count": 32,
+          "metadata": {},
+          "output_type": "execute_result"
+        }
+      ],
+      "source": [
+        "pipeline.get_metrics(short=True)"
+      ]
+    },
+    {
+      "cell_type": "code",
+      "execution_count": 33,
+      "id": "bbf22a9c",
+      "metadata": {
+        "slideshow": {
+          "slide_type": "subslide"
+        }
+      },
+      "outputs": [
+        {
+          "data": {
+            "text/html": [
+              "<div>\n",
+              "<style scoped>\n",
+              "    .dataframe tbody tr th:only-of-type {\n",
+              "        vertical-align: middle;\n",
+              "    }\n",
+              "\n",
+              "    .dataframe tbody tr th {\n",
+              "        vertical-align: top;\n",
+              "    }\n",
+              "\n",
+              "    .dataframe thead th {\n",
+              "        text-align: right;\n",
+              "    }\n",
+              "</style>\n",
+              "<table border=\"1\" class=\"dataframe\">\n",
+              "  <thead>\n",
+              "    <tr style=\"text-align: right;\">\n",
+              "      <th></th>\n",
+              "      <th>identifier</th>\n",
+              "      <th>params</th>\n",
+              "      <th>NDCGK</th>\n",
+              "    </tr>\n",
+              "  </thead>\n",
+              "  <tbody>\n",
+              "    <tr>\n",
+              "      <th>0</th>\n",
+              "      <td>NeuMFMLPOnly(batch_size=128,dropout=0.0,exact_...</td>\n",
+              "      <td>{'predictive_factors': 8, 'batch_size': 128, '...</td>\n",
+              "      <td>0.095286</td>\n",
+              "    </tr>\n",
+              "    <tr>\n",
+              "      <th>1</th>\n",
+              "      <td>NeuMFMLPOnly(batch_size=128,dropout=0.0,exact_...</td>\n",
+              "      <td>{'predictive_factors': 16, 'batch_size': 128, ...</td>\n",
+              "      <td>0.099083</td>\n",
+              "    </tr>\n",
+              "    <tr>\n",
+              "      <th>2</th>\n",
+              "      <td>NeuMFMLPOnly(batch_size=128,dropout=0.0,exact_...</td>\n",
+              "      <td>{'predictive_factors': 32, 'batch_size': 128, ...</td>\n",
+              "      <td>0.097915</td>\n",
+              "    </tr>\n",
+              "    <tr>\n",
+              "      <th>3</th>\n",
+              "      <td>ItemKNN(K=200,normalize=False,normalize_X=Fals...</td>\n",
+              "      <td>{'similarity': 'conditional_probability'}</td>\n",
+              "      <td>0.100922</td>\n",
+              "    </tr>\n",
+              "    <tr>\n",
+              "      <th>4</th>\n",
+              "      <td>ItemKNN(K=200,normalize=False,normalize_X=Fals...</td>\n",
+              "      <td>{'similarity': 'cosine'}</td>\n",
+              "      <td>0.136519</td>\n",
+              "    </tr>\n",
+              "  </tbody>\n",
+              "</table>\n",
+              "</div>"
+            ],
+            "text/plain": [
+              "                                          identifier  \\\n",
+              "0  NeuMFMLPOnly(batch_size=128,dropout=0.0,exact_...   \n",
+              "1  NeuMFMLPOnly(batch_size=128,dropout=0.0,exact_...   \n",
+              "2  NeuMFMLPOnly(batch_size=128,dropout=0.0,exact_...   \n",
+              "3  ItemKNN(K=200,normalize=False,normalize_X=Fals...   \n",
+              "4  ItemKNN(K=200,normalize=False,normalize_X=Fals...   \n",
+              "\n",
+              "                                              params     NDCGK  \n",
+              "0  {'predictive_factors': 8, 'batch_size': 128, '...  0.095286  \n",
+              "1  {'predictive_factors': 16, 'batch_size': 128, ...  0.099083  \n",
+              "2  {'predictive_factors': 32, 'batch_size': 128, ...  0.097915  \n",
+              "3          {'similarity': 'conditional_probability'}  0.100922  \n",
+              "4                           {'similarity': 'cosine'}  0.136519  "
+            ]
+          },
+          "execution_count": 33,
+          "metadata": {},
+          "output_type": "execute_result"
+        }
+      ],
+      "source": [
+        "pipeline.optimisation_results"
+      ]
+    },
+    {
+      "cell_type": "code",
+      "execution_count": null,
+      "id": "a6cd85cd",
+      "metadata": {},
+      "outputs": [],
+      "source": [
+        "builder = PipelineBuilder()\n",
+        "builder.set_data_from_scenario(scenario)\n",
+        "\n",
+        "builder.add_metric('NDCGK', K=10)\n",
+        "builder.add_metric('CoverageK', K=10)\n",
+        "\n",
+        "builder.add_algorithm(\n",
+        "    algorithm = 'NMF', \n",
+        "    grid = {\n",
+        "        'num_components': [16, 32, 64, 128],\n",
+        "    }\n",
+        ")\n",
+        "\n",
+        "builder.set_optimisation_metric('NDCGK', K=10)\n",
+        "\n",
+        "pipeline = builder.build()\n",
+        "\n",
+        "pipeline.run()"
+      ]
+    },
+    {
+      "cell_type": "code",
+      "execution_count": null,
+      "id": "d0e3c55c",
+      "metadata": {},
+      "outputs": [],
+      "source": [
+        "pipeline.get_metrics(short=True)"
+      ]
+    },
+    {
+      "cell_type": "code",
+      "execution_count": null,
+      "id": "6446dcc6",
+      "metadata": {},
+      "outputs": [],
+      "source": [
+        "pipeline.optimisation_results"
+      ]
+    },
+    {
+      "cell_type": "code",
+      "execution_count": null,
+      "id": "066d5f64",
+      "metadata": {},
+      "outputs": [],
+      "source": [
+        "builder = PipelineBuilder()\n",
+        "builder.set_data_from_scenario(scenario)\n",
+        "\n",
+        "builder.add_metric('NDCGK', K=10)\n",
+        "builder.add_metric('CoverageK', K=10)\n",
+        "\n",
+        "builder.add_algorithm(\n",
+        "    algorithm = 'BPRMF', \n",
+        "    params = {\n",
+        "        'batch_size': 128,\n",
+        "        'max_epochs': 10,\n",
+        "        'learning_rate': 0.001,\n",
+        "        'stopping_criterion': 'ndcg',\n",
+        "        'predict_topK': 50,\n",
+        "        'lambda_h': 0.1,\n",
+        "        'lambda_w': 0.1,\n",
+        "    },\n",
+        "    grid = {\n",
+        "        'num_components': [16, 32, 64, 128],\n",
+        "    }\n",
+        ")\n",
+        "\n",
+        "builder.set_optimisation_metric('NDCGK', K=10)\n",
+        "\n",
+        "pipeline = builder.build()\n",
+        "\n",
+        "pipeline.run()"
+      ]
+    },
+    {
+      "cell_type": "code",
+      "execution_count": null,
+      "id": "54afe508",
+      "metadata": {},
+      "outputs": [],
+      "source": [
+        "pipeline.get_metrics(short=True)"
+      ]
+    },
+    {
+      "cell_type": "code",
+      "execution_count": null,
+      "id": "0abc7d2e",
+      "metadata": {},
+      "outputs": [],
+      "source": [
+        "pipeline.optimisation_results"
+      ]
+    },
+    {
+      "cell_type": "code",
+      "execution_count": null,
+      "id": "ac7e332e",
+      "metadata": {},
+      "outputs": [],
+      "source": []
     }
-   },
-   "outputs": [],
-   "source": [
-    "import numpy as np\n",
-    "import pytest\n",
-    "import torch\n",
-    "from torch import nn\n",
-    "\n",
-    "from typing import Callable, List, Optional, Union"
-   ]
+  ],
+  "metadata": {
+    "celltoolbar": "Slideshow",
+    "kernelspec": {
+      "display_name": "Python 3 (ipykernel)",
+      "language": "python",
+      "name": "python3"
+    },
+    "language_info": {
+      "codemirror_mode": {
+        "name": "ipython",
+        "version": 3
+      },
+      "file_extension": ".py",
+      "mimetype": "text/x-python",
+      "name": "python",
+      "nbconvert_exporter": "python",
+      "pygments_lexer": "ipython3",
+      "version": "3.8.12"
+    }
   },
-  {
-   "cell_type": "markdown",
-   "id": "c196de69",
-   "metadata": {
-    "slideshow": {
-     "slide_type": "slide"
-    }
-   },
-   "source": [
-    "### Implementing MLP network\n"
-   ]
-  },
-  {
-   "cell_type": "code",
-   "execution_count": 2,
-   "id": "743b93a9",
-   "metadata": {
-    "slideshow": {
-     "slide_type": "skip"
-    }
-   },
-   "outputs": [],
-   "source": [
-    "class MLP(nn.Module):\n",
-    "    \"\"\"A multi-layer perceptron module.\n",
-    "    This module is a sequence of linear layers plus activation functions.\n",
-    "    The user can optionally add normalization and/or dropout to each of the layers.\n",
-    "    \n",
-    "    Code used from https://github.com/facebookresearch/multimodal/blob/5dec8a/torchmultimodal/modules/layers/mlp.py\n",
-    "    \n",
-    "    :param in_dim: Input dimension.\n",
-    "    :type in_dim: int\n",
-    "    :param out_dim: Output dimension.\n",
-    "    :type out_dim: int\n",
-    "    :param hidden_dims: Output dimension for each hidden layer.\n",
-    "    :type hidden_dims: Optional[Union[int, List[int]]] \n",
-    "    :param dropout: Probability for dropout layers between each hidden layer.\n",
-    "    :type dropout: float\n",
-    "    :param activation: Which activation function to use. \n",
-    "        Supports module type or partial.\n",
-    "    :type activation: Callable[..., nn.Module]\n",
-    "    \"\"\"\n",
-    "    def __init__(\n",
-    "        self, \n",
-    "        in_dim: int, \n",
-    "        out_dim: int,\n",
-    "        hidden_dims: Optional[Union[int, List[int]]] = None,\n",
-    "        dropout: float = 0.5,\n",
-    "        activation: Callable[..., nn.Module] = nn.ReLU,\n",
-    "    ):\n",
-    "        super().__init__()\n",
-    "\n",
-    "        layers = nn.ModuleList()\n",
-    "\n",
-    "        if hidden_dims is None:\n",
-    "            hidden_dims = []\n",
-    "\n",
-    "        if isinstance(hidden_dims, int):\n",
-    "            hidden_dims = [hidden_dims]\n",
-    "\n",
-    "        for hidden_dim in hidden_dims:\n",
-    "            layers.append(nn.Linear(in_dim, hidden_dim))\n",
-    "            layers.append(activation())\n",
-    "            layers.append(nn.Dropout(dropout))\n",
-    "            in_dim = hidden_dim\n",
-    "        layers.append(nn.Linear(in_dim, out_dim))\n",
-    "        self.model = nn.Sequential(*layers)\n",
-    "\n",
-    "    def forward(self, x: torch.Tensor) -> torch.Tensor:\n",
-    "        return self.model(x)"
-   ]
-  },
-  {
-   "cell_type": "code",
-   "execution_count": 3,
-   "id": "83fcd62d",
-   "metadata": {
-    "slideshow": {
-     "slide_type": "skip"
-    }
-   },
-   "outputs": [],
-   "source": [
-    "EMBEDDING_SIZE = 3\n",
-    "N_USERS = 5\n",
-    "N_ITEMS = 10\n",
-    "a = MLP(2*EMBEDDING_SIZE, N_ITEMS, [6, 4, 2], dropout=0)"
-   ]
-  },
-  {
-   "cell_type": "markdown",
-   "id": "cea26454",
-   "metadata": {
-    "slideshow": {
-     "slide_type": "slide"
-    }
-   },
-   "source": [
-<<<<<<< HEAD
-    "## Implementing the Neural Architecture"
-=======
-    "## Implementing the Neural Architecture\n",
-    "\n"
->>>>>>> 3a7b78dd
-   ]
-  },
-  {
-   "cell_type": "code",
-   "execution_count": 4,
-   "id": "34a78b55",
-   "metadata": {
-    "slideshow": {
-     "slide_type": "skip"
-    }
-   },
-   "outputs": [],
-   "source": [
-    "class NMFModule(nn.Module):\n",
-    "    \"\"\"Model that encodes the Neural Matrix Factorization Network.\n",
-    "    \n",
-    "    Implements the 3 tiered network defined in the He et al. paper.\n",
-    "\n",
-    "    :param predictive_powers: size of the last hidden layer in MLP.\n",
-    "        Embedding sizes computed as 2 * predictive powers.\n",
-    "    :type predictive_powers: int\n",
-    "    :param n_users: number of users in the network\n",
-    "    :type n_users: int\n",
-    "    :param n_items: number of items in the network\n",
-    "    :type n_items: int\n",
-    "    :param hidden_dims: dimensions of the MLP hidden layers.\n",
-    "    :type hidden_dims: Union[int, List[int]]\n",
-    "    :param dropout: Dropout chance between layers of the MLP\n",
-    "    :type dropout: float\n",
-    "    \"\"\"\n",
-    "    def __init__(\n",
-    "        self, predictive_powers: int, n_users: int, n_items: int, dropout: float\n",
-    "    ):\n",
-    "        super().__init__()\n",
-    "        num_components = 2 * predictive_powers\n",
-    "        \n",
-    "        self.user_embedding = nn.Embedding(n_users, num_components)\n",
-    "        self.item_embedding = nn.Embedding(n_items, num_components)\n",
-    "\n",
-    "        # we use a three tiered MLP as described in the experiments of the paper.\n",
-    "        hidden_dims = [\n",
-    "            4 * predictive_powers, \n",
-    "            2 * predictive_powers, \n",
-    "            predictive_powers\n",
-    "        ]\n",
-    "\n",
-    "        # Output is always 1, since we need a single score for u,i\n",
-    "        self.mlp = MLP(4 * predictive_powers, 1, \n",
-    "                       hidden_dims, dropout=dropout)\n",
-    "\n",
-    "        self.final = nn.Sigmoid()\n",
-    "\n",
-    "        # weight initialization\n",
-    "        self.user_embedding.weight.data.normal_(0, \n",
-    "            1.0 / self.user_embedding.embedding_dim)\n",
-    "        self.item_embedding.weight.data.normal_(0, \n",
-    "            1.0 / self.item_embedding.embedding_dim)\n",
-    "        \n",
-    "    def forward(self, users: torch.LongTensor, items: torch.LongTensor) -> torch.FloatTensor:\n",
-    "        \"\"\"Predict scores for the user item pairs obtained \n",
-    "        by zipping together the two inputs\n",
-    "\n",
-    "        :param users: 1D tensor with user ids\n",
-    "        :type users: torch.LongTensor\n",
-    "        :param items: 1D tensor with item ids\n",
-    "        :type items: torch.LongTensor\n",
-    "        :return: 1D tensor with predicted similarities.\n",
-    "            Position i is the similarity between \n",
-    "            `users[i]` and `items[i]`\n",
-    "        :rtype: torch.FloatTensor\n",
-    "        \"\"\"\n",
-    "\n",
-    "        # Embedding lookups\n",
-    "        user_emb = self.user_embedding(users)\n",
-    "        item_emb = self.item_embedding(items)\n",
-    "\n",
-    "        # Pass concatenated through MLP and apply sigmoid\n",
-    "        return self.final(\n",
-    "            self.mlp(\n",
-    "                torch.hstack([user_emb, item_emb])\n",
-    "            )\n",
-    "        )"
-   ]
-  },
-  {
-   "cell_type": "code",
-   "execution_count": 7,
-   "id": "b8bcb491",
-   "metadata": {
-    "slideshow": {
-     "slide_type": "skip"
-    }
-   },
-   "outputs": [],
-   "source": [
-    "def test_output_shapes_NMF(\n",
-    "    predictive_factors, num_users, num_items\n",
-    "):\n",
-    "    \"\"\"Check that no mather the inner settings of the network, the output is always correct\"\"\"\n",
-    "    mod = NMFModule(predictive_factors, num_users, num_items, 0.0)\n",
-    "    \n",
-    "    user_tensor = torch.LongTensor([1, 2])\n",
-    "    item_tensor = torch.LongTensor([1, 2])\n",
-    "    \n",
-    "    res = mod(user_tensor, item_tensor) # predict scores for items given the users\n",
-    "    \n",
-    "    assert res.shape == (2, 1)\n",
-    "\n",
-    "    assert (res.detach().numpy() <= 1).all()\n",
-    "    assert (res.detach().numpy() >= 0).all()\n",
-    "\n",
-    "\n",
-    "test_output_shapes_NMF(5, 10, 10)\n",
-    "test_output_shapes_NMF(5, 3, 10)\n",
-    "test_output_shapes_NMF(1, 3, 3)\n",
-    "\n"
-   ]
-  },
-  {
-   "cell_type": "code",
-   "execution_count": 8,
-   "id": "3c07d570",
-   "metadata": {
-    "slideshow": {
-     "slide_type": "skip"
-    }
-   },
-   "outputs": [],
-   "source": [
-    "from typing import List, Union, Optional\n",
-    "\n",
-    "import pandas as pd\n",
-    "from recpack.algorithms.base import TorchMLAlgorithm\n",
-    "from recpack.algorithms.samplers import PositiveNegativeSampler\n",
-    "from recpack.algorithms.util import get_users\n",
-    "from recpack.matrix import InteractionMatrix\n",
-    "from scipy.sparse import csr_matrix, lil_matrix\n"
-   ]
-  },
-  {
-   "cell_type": "markdown",
-   "id": "217f8d30",
-   "metadata": {
-    "slideshow": {
-     "slide_type": "slide"
-    }
-   },
-   "source": [
-    "## Implementing the algorithm"
-   ]
-  },
-  {
-   "cell_type": "code",
-   "execution_count": 9,
-   "id": "e359a201",
-   "metadata": {
-    "slideshow": {
-     "slide_type": "skip"
-    }
-   },
-   "outputs": [],
-   "source": [
-    "class NeuMF(TorchMLAlgorithm):\n",
-    "    \"\"\"Implementation of Neural Matrix Factoration.\n",
-    "\n",
-    "    Neural Matrix Factorization based on MLP architecture\n",
-    "    as presented in Figure 2 in He, Xiangnan, et al. \n",
-    "    \"Neural collaborative filtering.\"\n",
-    "    In Proceedings of the 26th international conference on world wide web. 2017.\n",
-    "\n",
-    "    Represents the users and items using an embedding, \n",
-    "    similarity between the two is modelled using a neural network.\n",
-    "\n",
-    "    The network consists of an embedding for both users and items.\n",
-    "    To compute similarity those two embeddings are \n",
-    "    concatenated and passed through the MLP\n",
-    "    Finally the similarity is transformed to the [0,1] domain\n",
-    "    using a sigmoid function.\n",
-    "\n",
-    "    As in the paper, the sum of square errors is used as loss function.\n",
-    "    Positive items should get a prediction close to 1, \n",
-    "    while sampled negatives should get a value close to 0.\n",
-    "\n",
-    "    The MLP has 3 layers, as suggested in the experiments section.\n",
-    "    Bottom layer has dimension `4 * predictive_powers`, \n",
-    "    middle layer `2 * predictive_powers`\n",
-    "    and the top layer has `predictive_powers`.\n",
-    "\n",
-    "    :param predictive_powers: Size of the last hidden layer in the MLP network.\n",
-    "        Embedding size is 2 * predictive_powers\n",
-    "    :type predictive_powers: int\n",
-    "    :param batch_size: How many samples to use in each update step.\n",
-    "        Higher batch sizes make each epoch more efficient,\n",
-    "        but increases the amount of epochs needed to converge to the optimum,\n",
-    "        by reducing the amount of updates per epoch.\n",
-    "        Defaults to 512.\n",
-    "    :type batch_size: Optional[int]\n",
-    "    :param max_epochs: The max number of epochs to train.\n",
-    "        If the stopping criterion uses early stopping, less epochs could be used.\n",
-    "        Defaults to 10.\n",
-    "    :type max_epochs: Optional[int]\n",
-    "    :param learning_rate: How much to update the weights at each update. Defaults to 0.01\n",
-    "    :type learning_rate: Optional[float]\n",
-    "    :param stopping_criterion: Name of the stopping criterion to use for training.\n",
-    "        For available values,\n",
-    "        check :meth:`recpack.algorithms.stopping_criterion.StoppingCriterion.FUNCTIONS`\n",
-    "        Defaults to 'ndcg'\n",
-    "    :type stopping_criterion: Optional[str]\n",
-    "    :param stop_early: If True, early stopping is enabled,\n",
-    "        and after ``max_iter_no_change`` iterations where improvement of loss function\n",
-    "        is below ``min_improvement`` the optimisation is stopped,\n",
-    "        even if max_epochs is not reached.\n",
-    "        Defaults to False\n",
-    "    :type stop_early: bool, optional\n",
-    "    :param max_iter_no_change: If early stopping is enabled,\n",
-    "        stop after this amount of iterations without change.\n",
-    "        Defaults to 5\n",
-    "    :type max_iter_no_change: int, optional\n",
-    "    :param min_improvement: If early stopping is enabled, no change is detected,\n",
-    "        if the improvement is below this value.\n",
-    "        Defaults to 0.01\n",
-    "    :type min_improvement: float, optional\n",
-    "    :param seed: Seed to the randomizers, useful for reproducible results,\n",
-    "        defaults to None\n",
-    "    :type seed: int, optional\n",
-    "    :param save_best_to_file: If true, the best model will be saved after training,\n",
-    "        defaults to False\n",
-    "    :type save_best_to_file: bool, optional\n",
-    "    :param keep_last: Retain last model, rather than best\n",
-    "        (according to stopping criterion value on validation data), defaults to False\n",
-    "    :type keep_last: bool, optional\n",
-    "    :param predict_topK: The topK recommendations to keep per row in the matrix.\n",
-    "        Use when the user x item output matrix would become too large for RAM.\n",
-    "        Defaults to None, which results in no filtering.\n",
-    "    :type predict_topK: int, optional\n",
-    "    :param n_negatives_per_positive: Amount of negatives to sample for each positive example, defaults to 1\n",
-    "    :type n_negatives_per_positive: int, optional\n",
-    "    :param dropout: Dropout parameter used in MLP, defaults to 0.0\n",
-    "    :type dropout: float, optional\n",
-    "    :param exact_sampling: Enable or disable exact checks while sampling. \n",
-    "        With exact sampling the sampled negatives are guaranteed to not have been visited by the user. \n",
-    "        Non exact sampling assumes that the space for item selection is large enough, \n",
-    "        such that most items are likely not seen before.\n",
-    "        Defaults to False,\n",
-    "    :type exact_sampling: bool, optional\n",
-    "    \"\"\"\n",
-    "    def __init__(\n",
-    "        self,\n",
-    "        predictive_factors: int,\n",
-    "        batch_size: Optional[int] = 512,\n",
-    "        max_epochs: Optional[int] = 10,\n",
-    "        learning_rate: Optional[float] = 0.01,\n",
-    "        stopping_criterion: Optional[str] = \"ndcg\",\n",
-    "        stop_early: Optional[bool] = False,\n",
-    "        max_iter_no_change: Optional[int] = 5,\n",
-    "        min_improvement: Optional[float] = 0.0,\n",
-    "        seed: Optional[int] = None,\n",
-    "        save_best_to_file: Optional[bool] = False,\n",
-    "        keep_last: Optional[bool] = False,\n",
-    "        predict_topK: Optional[int] = None,\n",
-    "        n_negatives_per_positive: Optional[int] = 1,\n",
-    "        exact_sampling: Optional[bool] = False,\n",
-    "        dropout: Optional[float] = 0.0,\n",
-    "    ):\n",
-    "        print(batch_size, max_epochs, learning_rate, stopping_criterion)\n",
-    "        super().__init__(batch_size, max_epochs, learning_rate,\n",
-    "            stopping_criterion, stop_early, max_iter_no_change,\n",
-    "            min_improvement, seed, save_best_to_file, keep_last,\n",
-    "            predict_topK,\n",
-    "        )\n",
-    "\n",
-    "        self.predictive_factors = predictive_factors\n",
-    "\n",
-    "        self.n_negatives_per_positive = n_negatives_per_positive\n",
-    "        self.dropout = dropout\n",
-    "        self.exact_sampling = exact_sampling\n",
-    "\n",
-    "        self.sampler = PositiveNegativeSampler(\n",
-    "            U=self.n_negatives_per_positive, replace=False, exact=exact_sampling, \n",
-    "            batch_size=self.batch_size\n",
-    "        )\n",
-    "\n",
-    "    def _init_model(self, X: csr_matrix):\n",
-    "        num_users, num_items = X.shape\n",
-    "        self.model_ = NMFModule(\n",
-    "            self.predictive_factors, num_users, num_items, self.dropout\n",
-    "        ).to(self.device)\n",
-    "\n",
-    "        self.optimizer = torch.optim.Adam(\n",
-    "            self.model_.parameters(), lr=self.learning_rate\n",
-    "        )\n",
-    "        \n",
-    "    def _train_epoch(self, X: csr_matrix) -> List[int]:\n",
-    "        losses = []\n",
-    "        for users, positives, negatives in self.sampler.sample(X):\n",
-    "\n",
-    "            self.optimizer.zero_grad()\n",
-    "\n",
-    "            # Predict for the positives\n",
-    "            positive_scores = self.model_(\n",
-    "                users.to(self.device), positives.to(self.device))\n",
-    "            # Predict for the negatives\n",
-    "            negative_scores = self.model_(\n",
-    "                *self._construct_negative_prediction_input(\n",
-    "                    users.to(self.device), negatives.to(self.device))\n",
-    "            )\n",
-    "\n",
-    "            loss = self._compute_loss(\n",
-    "                positive_scores, negative_scores)\n",
-    "\n",
-    "            # Backwards propagation of the loss\n",
-    "            loss.backward()\n",
-    "            self.optimizer.step()\n",
-    "\n",
-    "            losses.append(loss.item())\n",
-    "\n",
-    "        return losses\n",
-    "\n",
-    "    def _compute_loss(\n",
-    "        self, positive_scores: torch.FloatTensor, negative_scores: torch.FloatTensor\n",
-    "    ) -> torch.FloatTensor:\n",
-    "        \"\"\"Compute the Square Error loss given recommendations \n",
-    "        for positive items, and sampled negatives.\n",
-    "        \"\"\"\n",
-    "\n",
-    "        mse = nn.MSELoss(reduction=\"sum\")\n",
-    "        return mse(positive_scores, torch.ones_like(positive_scores, dtype=torch.float)) + mse(\n",
-    "            negative_scores, torch.zeros_like(negative_scores, dtype=torch.float)\n",
-    "        )\n",
-    "\n",
-    "    def _construct_negative_prediction_input(self, users, negatives):\n",
-    "        \"\"\"Construct the prediction input given a 1D user tensor and a 2D negatives tensor.\n",
-    "        \n",
-    "        Since negatives has shape |batch| x U, and users is a 1d vector,\n",
-    "        these need to be turned into two 1D vectors of shape |batch| * U\n",
-    "\n",
-    "        First the users as a row are stacked U times and transposed,\n",
-    "        so that this is also a batch x U tensor.\n",
-    "        Then both are reshaped to remove the 2nd dimension, \n",
-    "        resulting in a single long 1d vector.\n",
-    "        \"\"\"\n",
-    "        return (\n",
-    "            users.repeat(self.n_negatives_per_positive, 1).T.reshape(-1), \n",
-    "            negatives.reshape(-1)\n",
-    "        )\n",
-    "    \n",
-    "    def _batch_predict(\n",
-    "        self, X: csr_matrix, users: List[int]\n",
-    "    ) -> csr_matrix:\n",
-    "        \"\"\"Generate recommendations for each of the users.\"\"\"\n",
-    "\n",
-    "        X_pred = lil_matrix(X.shape)\n",
-    "        if users is None:\n",
-    "            users = get_users(X)\n",
-    "\n",
-    "        _, n_items = X.shape\n",
-    "        n_users = len(users)\n",
-    "\n",
-    "        # Create tensors such that each user, item pair gets a score.\n",
-    "        # The user tensor contains the users in order \n",
-    "        # (eg. [1, 1, 2, 2]), \n",
-    "        # item indices are repeated (eg. [0, 1, 2, 0, 1, 2]).\n",
-    "        user_tensor = torch.LongTensor(users).repeat(\n",
-    "            n_items, 1).T.reshape(-1).to(self.device)\n",
-    "        item_tensor = torch.arange(n_items).repeat(\n",
-    "            n_users).to(self.device)\n",
-    "\n",
-    "        X_pred[users] = self.model_(\n",
-    "            user_tensor, item_tensor\n",
-    "        ).detach().cpu().numpy().reshape(n_users, n_items)\n",
-    "        return X_pred.tocsr()"
-   ]
-  },
-  {
-   "cell_type": "code",
-   "execution_count": 15,
-   "id": "9ca8f574",
-   "metadata": {
-    "slideshow": {
-     "slide_type": "skip"
-    }
-   },
-   "outputs": [],
-   "source": [
-    "TIMESTAMP_IX = 'ts'\n",
-    "ITEM_IX = 'iid'\n",
-    "USER_IX = 'uid'\n",
-    "\n",
-    "data = {\n",
-    "    TIMESTAMP_IX: [3, 2, 1, 4, 0, 1, 2, 4, 0, 1, 2],\n",
-    "    ITEM_IX: [0, 1, 2, 3, 0, 1, 2, 4, 0, 1, 2],\n",
-    "    USER_IX: [0, 0, 1, 1, 2, 2, 3, 3, 4, 4, 5],\n",
-    "}\n",
-    "df = pd.DataFrame.from_dict(data)\n",
-    "\n",
-    "mat = InteractionMatrix(df, ITEM_IX, USER_IX, timestamp_ix=TIMESTAMP_IX)\n"
-   ]
-  },
-  {
-   "cell_type": "code",
-   "execution_count": null,
-   "id": "ed4d2e7d",
-   "metadata": {
-    "slideshow": {
-     "slide_type": "skip"
-    }
-   },
-   "outputs": [],
-   "source": [
-    "def test_negative_input_construction(users, negatives, U):\n",
-    "    \n",
-    "    a = NeuMF(\n",
-    "        predictive_factors=8, \n",
-    "        n_negatives_per_positive=U\n",
-    "    )\n",
-    "    \n",
-    "    num_users = users.shape[0]\n",
-    "    users_input, negatives_input = a._construct_negative_prediction_input(users, negatives)\n",
-    "    assert users_input.shape == negatives_input.shape\n",
-    "    assert len(users_input.shape) == 1 # 1d vectors\n",
-    "    \n",
-    "    # Check that both are in the right order (each user is repeated U times before the next user is present)\n",
-    "    for ix in range(users_input.shape[0]):\n",
-    "        assert users_input[ix] == users[ix // U]\n",
-    "        assert negatives_input[ix] == negatives[ix // U, ix % U]\n",
-    "\n",
-    "test_negative_input_construction(torch.LongTensor([4, 5, 6]), torch.LongTensor([[1, 2], [1, 2], [1, 2]]), U=2)\n",
-    "test_negative_input_construction(torch.LongTensor([4, 5, 6]), torch.LongTensor([[1], [1], [1]]), U=1)\n"
-   ]
-  },
-  {
-   "cell_type": "code",
-   "execution_count": null,
-   "id": "7f31c898",
-   "metadata": {
-    "scrolled": true,
-    "slideshow": {
-     "slide_type": "skip"
-    }
-   },
-   "outputs": [],
-   "source": [
-    "def test_overfit(mat):\n",
-    "    m = NeuMF(\n",
-    "        predictive_factors=5,\n",
-    "        batch_size=1,\n",
-    "        max_epochs=20,\n",
-    "        learning_rate=0.02,\n",
-    "        stopping_criterion=\"ndcg\",\n",
-    "        n_negatives_per_positive=1,\n",
-    "    )\n",
-    "\n",
-    "    # set sampler to exact sampling\n",
-    "    m.sampler.exact = True\n",
-    "    m.fit(mat, (mat, mat))\n",
-    "    bin_mat = mat.binary_values\n",
-    "    pred = m.predict(mat.binary_values).toarray()\n",
-    "    for user in mat.active_users:\n",
-    "        # The model should have overfitted, so that the visited items have the highest similarities\n",
-    "        positives = bin_mat[user].nonzero()[1]\n",
-    "        negatives = list(set(range(mat.shape[1])) - set(positives))\n",
-    "\n",
-    "        for item in positives:\n",
-    "            assert (pred[user][negatives] < pred[user, item]).all()\n",
-    "            \n",
-    "test_overfit(mat)\n",
-    "    "
-   ]
-  },
-  {
-   "cell_type": "markdown",
-   "id": "4b414610",
-   "metadata": {
-    "slideshow": {
-     "slide_type": "slide"
-    }
-   },
-   "source": [
-    "## Experiment\n",
-    "\n",
-    "Use RecPack Pipeline to compare the newly implemented algorithm to frequently used baselines"
-   ]
-  },
-  {
-   "cell_type": "code",
-   "execution_count": 17,
-   "id": "f3225456",
-   "metadata": {
-    "slideshow": {
-     "slide_type": "subslide"
-    }
-   },
-   "outputs": [],
-   "source": [
-    "from recpack.pipelines import PipelineBuilder\n",
-    "from recpack.datasets import MovieLens25M\n",
-    "from recpack.scenarios import WeakGeneralization"
-   ]
-  },
-  {
-   "cell_type": "code",
-   "execution_count": 18,
-   "id": "8bb256ed",
-   "metadata": {
-    "slideshow": {
-     "slide_type": "skip"
-    }
-   },
-   "outputs": [],
-   "source": [
-    "DATASET_PATH = '/home/robinverachtert/datasets'"
-   ]
-  },
-  {
-   "cell_type": "code",
-   "execution_count": 19,
-   "id": "345019f0",
-   "metadata": {
-    "slideshow": {
-     "slide_type": "subslide"
-    }
-   },
-   "outputs": [
-    {
-     "data": {
-      "application/vnd.jupyter.widget-view+json": {
-       "model_id": "3033eee191d045018bf39779783828d8",
-       "version_major": 2,
-       "version_minor": 0
-      },
-      "text/plain": [
-       "  0%|          | 0/12415224 [00:00<?, ?it/s]"
-      ]
-     },
-     "metadata": {},
-     "output_type": "display_data"
-    },
-    {
-     "data": {
-      "application/vnd.jupyter.widget-view+json": {
-       "model_id": "671980f87d224e52b62fc06ac2cf92ab",
-       "version_major": 2,
-       "version_minor": 0
-      },
-      "text/plain": [
-       "  0%|          | 0/12415224 [00:00<?, ?it/s]"
-      ]
-     },
-     "metadata": {},
-     "output_type": "display_data"
-    }
-   ],
-   "source": [
-    "dataset = MovieLens25M(\n",
-    "    path=DATASET_PATH\n",
-    ")\n",
-    "data = dataset.load()"
-   ]
-  },
-  {
-   "cell_type": "code",
-   "execution_count": 20,
-   "id": "47169d75",
-   "metadata": {
-    "slideshow": {
-     "slide_type": "skip"
-    }
-   },
-   "outputs": [],
-   "source": [
-    "# Subsample to 1000 users to make it faster\n",
-    "# import numpy as np\n",
-    "\n",
-    "# users = np.random.choice(list(data.active_users), 1000)\n",
-    "# data = data.users_in(users)"
-   ]
-  },
-  {
-   "cell_type": "code",
-   "execution_count": 21,
-   "id": "a5a8b9ab",
-   "metadata": {
-    "slideshow": {
-     "slide_type": "subslide"
-    }
-   },
-   "outputs": [
-    {
-     "data": {
-      "application/vnd.jupyter.widget-view+json": {
-       "model_id": "76f6d490111d4d92ad3ab20993048f27",
-       "version_major": 2,
-       "version_minor": 0
-      },
-      "text/plain": [
-       "0it [00:00, ?it/s]"
-      ]
-     },
-     "metadata": {},
-     "output_type": "display_data"
-    },
-    {
-     "data": {
-      "application/vnd.jupyter.widget-view+json": {
-       "model_id": "c3c6a2d3120a498985f05b2ae3fd6fdc",
-       "version_major": 2,
-       "version_minor": 0
-      },
-      "text/plain": [
-       "0it [00:00, ?it/s]"
-      ]
-     },
-     "metadata": {},
-     "output_type": "display_data"
-    }
-   ],
-   "source": [
-    "scenario = WeakGeneralization(frac_data_in=0.8, validation=True)\n",
-    "scenario.split(data)"
-   ]
-  },
-  {
-   "cell_type": "code",
-   "execution_count": 22,
-   "id": "ba6aa1bc",
-   "metadata": {
-    "slideshow": {
-     "slide_type": "subslide"
-    }
-   },
-   "outputs": [],
-   "source": [
-    "from recpack.pipelines import ALGORITHM_REGISTRY\n",
-    "ALGORITHM_REGISTRY.register('NeuMF', NeuMF)"
-   ]
-  },
-  {
-   "cell_type": "code",
-   "execution_count": 31,
-   "id": "2c46caa2",
-   "metadata": {
-    "slideshow": {
-     "slide_type": "subslide"
-    }
-   },
-   "outputs": [
-    {
-     "data": {
-      "application/vnd.jupyter.widget-view+json": {
-       "model_id": "0da9d6248145485fa5aed4180e0676ec",
-       "version_major": 2,
-       "version_minor": 0
-      },
-      "text/plain": [
-       "  0%|          | 0/3 [00:00<?, ?it/s]"
-      ]
-     },
-     "metadata": {},
-     "output_type": "display_data"
-    },
-    {
-     "name": "stdout",
-     "output_type": "stream",
-     "text": [
-      "2022-07-01 16:02:50,165 - base - recpack - INFO - Processed epoch 0 in 228.77 s.Batch Training Loss = 43.9709\n",
-      "2022-07-01 16:31:45,497 - stopping_criterion - recpack - INFO - StoppingCriterion has value 0.13242382393503446, which is better than previous iterations.\n",
-      "2022-07-01 16:31:45,498 - base - recpack - INFO - Model improved. Storing better model.\n",
-      "2022-07-01 16:31:45,518 - base - recpack - INFO - Evaluation at end of 0 took 1735.35 s.\n",
-      "2022-07-01 16:35:34,852 - base - recpack - INFO - Processed epoch 1 in 229.33 s.Batch Training Loss = 36.0092\n",
-      "2022-07-01 17:05:18,048 - stopping_criterion - recpack - INFO - StoppingCriterion has value 0.14472784895769647, which is better than previous iterations.\n",
-      "2022-07-01 17:05:18,049 - base - recpack - INFO - Model improved. Storing better model.\n",
-      "2022-07-01 17:05:18,070 - base - recpack - INFO - Evaluation at end of 1 took 1783.22 s.\n",
-      "2022-07-01 17:09:10,961 - base - recpack - INFO - Processed epoch 2 in 232.89 s.Batch Training Loss = 33.9820\n",
-      "2022-07-01 17:39:32,106 - stopping_criterion - recpack - INFO - StoppingCriterion has value 0.15259597866638144, which is better than previous iterations.\n",
-      "2022-07-01 17:39:32,107 - base - recpack - INFO - Model improved. Storing better model.\n",
-      "2022-07-01 17:39:32,129 - base - recpack - INFO - Evaluation at end of 2 took 1821.17 s.\n",
-      "2022-07-01 17:43:26,066 - base - recpack - INFO - Processed epoch 3 in 233.93 s.Batch Training Loss = 32.4562\n",
-      "2022-07-01 18:14:02,382 - stopping_criterion - recpack - INFO - StoppingCriterion has value 0.15896122882142133, which is better than previous iterations.\n",
-      "2022-07-01 18:14:02,383 - base - recpack - INFO - Model improved. Storing better model.\n",
-      "2022-07-01 18:14:02,405 - base - recpack - INFO - Evaluation at end of 3 took 1836.34 s.\n",
-      "2022-07-01 18:17:56,201 - base - recpack - INFO - Processed epoch 4 in 233.79 s.Batch Training Loss = 31.5039\n",
-      "2022-07-01 18:47:01,825 - stopping_criterion - recpack - INFO - StoppingCriterion has value 0.16187348644886707, which is better than previous iterations.\n",
-      "2022-07-01 18:47:01,826 - base - recpack - INFO - Model improved. Storing better model.\n",
-      "2022-07-01 18:47:01,848 - base - recpack - INFO - Evaluation at end of 4 took 1745.65 s.\n",
-      "2022-07-01 18:50:50,033 - base - recpack - INFO - Processed epoch 5 in 228.18 s.Batch Training Loss = 30.9173\n",
-      "2022-07-01 19:19:43,218 - stopping_criterion - recpack - INFO - StoppingCriterion has value 0.1625257974141069, which is better than previous iterations.\n",
-      "2022-07-01 19:19:43,219 - base - recpack - INFO - Model improved. Storing better model.\n",
-      "2022-07-01 19:19:43,240 - base - recpack - INFO - Evaluation at end of 5 took 1733.21 s.\n",
-      "2022-07-01 19:23:29,586 - base - recpack - INFO - Processed epoch 6 in 226.34 s.Batch Training Loss = 30.4453\n",
-      "2022-07-01 19:52:22,509 - stopping_criterion - recpack - INFO - StoppingCriterion has value 0.1640332321804022, which is better than previous iterations.\n",
-      "2022-07-01 19:52:22,510 - base - recpack - INFO - Model improved. Storing better model.\n",
-      "2022-07-01 19:52:22,530 - base - recpack - INFO - Evaluation at end of 6 took 1732.94 s.\n",
-      "2022-07-01 19:56:10,088 - base - recpack - INFO - Processed epoch 7 in 227.55 s.Batch Training Loss = 30.0698\n",
-      "2022-07-01 20:26:37,842 - stopping_criterion - recpack - INFO - StoppingCriterion has value 0.16669054872242786, which is better than previous iterations.\n",
-      "2022-07-01 20:26:37,843 - base - recpack - INFO - Model improved. Storing better model.\n",
-      "2022-07-01 20:26:37,865 - base - recpack - INFO - Evaluation at end of 7 took 1827.78 s.\n",
-      "2022-07-01 20:30:32,443 - base - recpack - INFO - Processed epoch 8 in 234.57 s.Batch Training Loss = 29.7743\n",
-      "2022-07-01 21:01:25,079 - stopping_criterion - recpack - INFO - StoppingCriterion has value 0.16872641335717006, which is better than previous iterations.\n",
-      "2022-07-01 21:01:25,080 - base - recpack - INFO - Model improved. Storing better model.\n",
-      "2022-07-01 21:01:25,101 - base - recpack - INFO - Evaluation at end of 8 took 1852.66 s.\n",
-      "2022-07-01 21:05:17,253 - base - recpack - INFO - Processed epoch 9 in 232.15 s.Batch Training Loss = 29.4650\n",
-      "2022-07-01 21:35:38,915 - stopping_criterion - recpack - INFO - StoppingCriterion has value 0.17024539162603164, which is better than previous iterations.\n",
-      "2022-07-01 21:35:38,916 - base - recpack - INFO - Model improved. Storing better model.\n",
-      "2022-07-01 21:35:38,938 - base - recpack - INFO - Evaluation at end of 9 took 1821.68 s.\n",
-      "2022-07-01 21:35:38,948 - base - recpack - INFO - Fitting NeuMFMLPOnly complete - Took 2.02e+04s\n",
-      "2022-07-01 22:10:54,477 - base - recpack - INFO - Processed epoch 0 in 311.61 s.Batch Training Loss = 41.7896\n",
-      "2022-07-01 22:40:11,888 - stopping_criterion - recpack - INFO - StoppingCriterion has value 0.14053704662823363, which is better than previous iterations.\n",
-      "2022-07-01 22:40:11,889 - base - recpack - INFO - Model improved. Storing better model.\n",
-      "2022-07-01 22:40:11,923 - base - recpack - INFO - Evaluation at end of 0 took 1757.45 s.\n",
-      "2022-07-01 22:45:21,292 - base - recpack - INFO - Processed epoch 1 in 309.36 s.Batch Training Loss = 34.5792\n",
-      "2022-07-01 23:14:37,987 - stopping_criterion - recpack - INFO - StoppingCriterion has value 0.15456084934994604, which is better than previous iterations.\n",
-      "2022-07-01 23:14:37,988 - base - recpack - INFO - Model improved. Storing better model.\n",
-      "2022-07-01 23:14:38,026 - base - recpack - INFO - Evaluation at end of 1 took 1756.73 s.\n",
-      "2022-07-01 23:19:47,130 - base - recpack - INFO - Processed epoch 2 in 309.10 s.Batch Training Loss = 32.4403\n",
-      "2022-07-01 23:49:11,202 - stopping_criterion - recpack - INFO - StoppingCriterion has value 0.15958764930208724, which is better than previous iterations.\n",
-      "2022-07-01 23:49:11,203 - base - recpack - INFO - Model improved. Storing better model.\n",
-      "2022-07-01 23:49:11,241 - base - recpack - INFO - Evaluation at end of 2 took 1764.11 s.\n",
-      "2022-07-01 23:54:21,366 - base - recpack - INFO - Processed epoch 3 in 310.12 s.Batch Training Loss = 31.2002\n",
-      "2022-07-02 00:25:27,438 - stopping_criterion - recpack - INFO - StoppingCriterion has value 0.16301896768783797, which is better than previous iterations.\n",
-      "2022-07-02 00:25:27,439 - base - recpack - INFO - Model improved. Storing better model.\n",
-      "2022-07-02 00:25:27,477 - base - recpack - INFO - Evaluation at end of 3 took 1866.11 s.\n",
-      "2022-07-02 00:30:42,695 - base - recpack - INFO - Processed epoch 4 in 315.21 s.Batch Training Loss = 30.2915\n",
-      "2022-07-02 01:01:49,869 - stopping_criterion - recpack - INFO - StoppingCriterion has value 0.16754233167394456, which is better than previous iterations.\n",
-      "2022-07-02 01:01:49,870 - base - recpack - INFO - Model improved. Storing better model.\n",
-      "2022-07-02 01:01:49,909 - base - recpack - INFO - Evaluation at end of 4 took 1867.21 s.\n",
-      "2022-07-02 01:07:05,930 - base - recpack - INFO - Processed epoch 5 in 316.02 s.Batch Training Loss = 29.5478\n",
-      "2022-07-02 01:38:24,874 - stopping_criterion - recpack - INFO - StoppingCriterion has value 0.17033803725693497, which is better than previous iterations.\n",
-      "2022-07-02 01:38:24,875 - base - recpack - INFO - Model improved. Storing better model.\n",
-      "2022-07-02 01:38:24,916 - base - recpack - INFO - Evaluation at end of 5 took 1878.98 s.\n",
-      "2022-07-02 01:43:41,578 - base - recpack - INFO - Processed epoch 6 in 316.66 s.Batch Training Loss = 28.9116\n",
-      "2022-07-02 02:14:57,221 - stopping_criterion - recpack - INFO - StoppingCriterion has value 0.17246281235512972, which is better than previous iterations.\n",
-      "2022-07-02 02:14:57,222 - base - recpack - INFO - Model improved. Storing better model.\n",
-      "2022-07-02 02:14:57,261 - base - recpack - INFO - Evaluation at end of 6 took 1875.68 s.\n",
-      "2022-07-02 02:20:12,799 - base - recpack - INFO - Processed epoch 7 in 315.53 s.Batch Training Loss = 28.3943\n",
-      "2022-07-02 02:51:10,153 - stopping_criterion - recpack - INFO - StoppingCriterion has value 0.17518846371776792, which is better than previous iterations.\n",
-      "2022-07-02 02:51:10,154 - base - recpack - INFO - Model improved. Storing better model.\n",
-      "2022-07-02 02:51:10,192 - base - recpack - INFO - Evaluation at end of 7 took 1857.39 s.\n",
-      "2022-07-02 02:56:21,574 - base - recpack - INFO - Processed epoch 8 in 311.38 s.Batch Training Loss = 27.9894\n",
-      "2022-07-02 03:26:00,474 - stopping_criterion - recpack - INFO - StoppingCriterion has value 0.17634254726007406, which is better than previous iterations.\n"
-     ]
-    },
-    {
-     "name": "stdout",
-     "output_type": "stream",
-     "text": [
-      "2022-07-02 03:26:00,475 - base - recpack - INFO - Model improved. Storing better model.\n",
-      "2022-07-02 03:26:00,512 - base - recpack - INFO - Evaluation at end of 8 took 1778.94 s.\n",
-      "2022-07-02 03:31:11,043 - base - recpack - INFO - Processed epoch 9 in 310.53 s.Batch Training Loss = 27.6428\n",
-      "2022-07-02 04:00:46,243 - stopping_criterion - recpack - INFO - StoppingCriterion has value 0.1783149841683678, which is better than previous iterations.\n",
-      "2022-07-02 04:00:46,244 - base - recpack - INFO - Model improved. Storing better model.\n",
-      "2022-07-02 04:00:46,281 - base - recpack - INFO - Evaluation at end of 9 took 1775.24 s.\n",
-      "2022-07-02 04:00:46,299 - base - recpack - INFO - Fitting NeuMFMLPOnly complete - Took 2.13e+04s\n",
-      "2022-07-02 04:40:27,948 - base - recpack - INFO - Processed epoch 0 in 492.59 s.Batch Training Loss = 40.9445\n",
-      "2022-07-02 05:12:24,653 - stopping_criterion - recpack - INFO - StoppingCriterion has value 0.13997920180943083, which is better than previous iterations.\n",
-      "2022-07-02 05:12:24,654 - base - recpack - INFO - Model improved. Storing better model.\n",
-      "2022-07-02 05:12:24,728 - base - recpack - INFO - Evaluation at end of 0 took 1916.78 s.\n",
-      "2022-07-02 05:20:37,858 - base - recpack - INFO - Processed epoch 1 in 493.13 s.Batch Training Loss = 33.7950\n",
-      "2022-07-02 05:52:49,425 - stopping_criterion - recpack - INFO - StoppingCriterion has value 0.15570742995355125, which is better than previous iterations.\n",
-      "2022-07-02 05:52:49,426 - base - recpack - INFO - Model improved. Storing better model.\n",
-      "2022-07-02 05:52:49,505 - base - recpack - INFO - Evaluation at end of 1 took 1931.65 s.\n",
-      "2022-07-02 06:01:04,195 - base - recpack - INFO - Processed epoch 2 in 494.69 s.Batch Training Loss = 31.4152\n",
-      "2022-07-02 06:32:37,581 - stopping_criterion - recpack - INFO - StoppingCriterion has value 0.16549119616907446, which is better than previous iterations.\n",
-      "2022-07-02 06:32:37,582 - base - recpack - INFO - Model improved. Storing better model.\n",
-      "2022-07-02 06:32:37,658 - base - recpack - INFO - Evaluation at end of 2 took 1893.46 s.\n",
-      "2022-07-02 06:40:43,820 - base - recpack - INFO - Processed epoch 3 in 486.16 s.Batch Training Loss = 29.9892\n",
-      "2022-07-02 07:11:50,606 - stopping_criterion - recpack - INFO - StoppingCriterion has value 0.16928643583029634, which is better than previous iterations.\n",
-      "2022-07-02 07:11:50,607 - base - recpack - INFO - Model improved. Storing better model.\n",
-      "2022-07-02 07:11:50,685 - base - recpack - INFO - Evaluation at end of 3 took 1866.86 s.\n",
-      "2022-07-02 07:19:58,011 - base - recpack - INFO - Processed epoch 4 in 487.32 s.Batch Training Loss = 28.8836\n",
-      "2022-07-02 07:50:31,577 - stopping_criterion - recpack - INFO - StoppingCriterion has value 0.1733610829505318, which is better than previous iterations.\n",
-      "2022-07-02 07:50:31,578 - base - recpack - INFO - Model improved. Storing better model.\n",
-      "2022-07-02 07:50:31,654 - base - recpack - INFO - Evaluation at end of 4 took 1833.64 s.\n",
-      "2022-07-02 07:58:37,964 - base - recpack - INFO - Processed epoch 5 in 486.31 s.Batch Training Loss = 28.0552\n",
-      "2022-07-02 08:30:54,945 - stopping_criterion - recpack - INFO - StoppingCriterion has value 0.17673831984105645, which is better than previous iterations.\n",
-      "2022-07-02 08:30:54,946 - base - recpack - INFO - Model improved. Storing better model.\n",
-      "2022-07-02 08:30:55,025 - base - recpack - INFO - Evaluation at end of 5 took 1937.06 s.\n",
-      "2022-07-02 08:39:08,483 - base - recpack - INFO - Processed epoch 6 in 493.45 s.Batch Training Loss = 27.3413\n",
-      "2022-07-02 09:11:27,474 - stopping_criterion - recpack - INFO - StoppingCriterion has value 0.17538097694160054, which is worse than previous iterations.\n",
-      "2022-07-02 09:11:27,475 - base - recpack - INFO - Evaluation at end of 6 took 1938.99 s.\n",
-      "2022-07-02 09:19:42,058 - base - recpack - INFO - Processed epoch 7 in 494.58 s.Batch Training Loss = 26.7862\n",
-      "2022-07-02 09:52:03,672 - stopping_criterion - recpack - INFO - StoppingCriterion has value 0.17754275135270559, which is better than previous iterations.\n",
-      "2022-07-02 09:52:03,674 - base - recpack - INFO - Model improved. Storing better model.\n",
-      "2022-07-02 09:52:03,750 - base - recpack - INFO - Evaluation at end of 7 took 1941.69 s.\n",
-      "2022-07-02 10:00:10,719 - base - recpack - INFO - Processed epoch 8 in 486.96 s.Batch Training Loss = 26.2612\n",
-      "2022-07-02 10:30:43,735 - stopping_criterion - recpack - INFO - StoppingCriterion has value 0.17833474541043648, which is better than previous iterations.\n",
-      "2022-07-02 10:30:43,736 - base - recpack - INFO - Model improved. Storing better model.\n",
-      "2022-07-02 10:30:43,811 - base - recpack - INFO - Evaluation at end of 8 took 1833.09 s.\n",
-      "2022-07-02 10:38:50,165 - base - recpack - INFO - Processed epoch 9 in 486.35 s.Batch Training Loss = 25.8082\n",
-      "2022-07-02 11:09:29,955 - stopping_criterion - recpack - INFO - StoppingCriterion has value 0.1801172814887319, which is better than previous iterations.\n",
-      "2022-07-02 11:09:29,957 - base - recpack - INFO - Model improved. Storing better model.\n",
-      "2022-07-02 11:09:30,036 - base - recpack - INFO - Evaluation at end of 9 took 1839.87 s.\n",
-      "2022-07-02 11:09:30,068 - base - recpack - INFO - Fitting NeuMFMLPOnly complete - Took 2.38e+04s\n",
-      "2022-07-02 11:47:26,257 - base - recpack - INFO - Processed epoch 0 in 315.64 s.Batch Training Loss = 41.5675\n",
-      "2022-07-02 12:18:33,618 - stopping_criterion - recpack - INFO - StoppingCriterion has value 0.140752055301352, which is better than previous iterations.\n",
-      "2022-07-02 12:18:33,619 - base - recpack - INFO - Model improved. Storing better model.\n",
-      "2022-07-02 12:18:33,657 - base - recpack - INFO - Evaluation at end of 0 took 1867.40 s.\n",
-      "2022-07-02 12:23:51,085 - base - recpack - INFO - Processed epoch 1 in 317.42 s.Batch Training Loss = 34.3723\n",
-      "2022-07-02 12:55:07,869 - stopping_criterion - recpack - INFO - StoppingCriterion has value 0.15277743491093515, which is better than previous iterations.\n",
-      "2022-07-02 12:55:07,870 - base - recpack - INFO - Model improved. Storing better model.\n",
-      "2022-07-02 12:55:07,911 - base - recpack - INFO - Evaluation at end of 1 took 1876.82 s.\n",
-      "2022-07-02 13:00:25,381 - base - recpack - INFO - Processed epoch 2 in 317.46 s.Batch Training Loss = 32.1367\n",
-      "2022-07-02 13:31:57,457 - stopping_criterion - recpack - INFO - StoppingCriterion has value 0.16038290547191192, which is better than previous iterations.\n",
-      "2022-07-02 13:31:57,458 - base - recpack - INFO - Model improved. Storing better model.\n",
-      "2022-07-02 13:31:57,498 - base - recpack - INFO - Evaluation at end of 2 took 1892.12 s.\n",
-      "2022-07-02 13:37:10,182 - base - recpack - INFO - Processed epoch 3 in 312.68 s.Batch Training Loss = 30.8782\n",
-      "2022-07-02 14:07:00,046 - stopping_criterion - recpack - INFO - StoppingCriterion has value 0.1668776374909479, which is better than previous iterations.\n",
-      "2022-07-02 14:07:00,047 - base - recpack - INFO - Model improved. Storing better model.\n",
-      "2022-07-02 14:07:00,087 - base - recpack - INFO - Evaluation at end of 3 took 1789.90 s.\n",
-      "2022-07-02 14:12:11,516 - base - recpack - INFO - Processed epoch 4 in 311.43 s.Batch Training Loss = 29.9859\n",
-      "2022-07-02 14:41:54,500 - stopping_criterion - recpack - INFO - StoppingCriterion has value 0.17058241569022134, which is better than previous iterations.\n",
-      "2022-07-02 14:41:54,501 - base - recpack - INFO - Model improved. Storing better model.\n",
-      "2022-07-02 14:41:54,541 - base - recpack - INFO - Evaluation at end of 4 took 1783.02 s.\n",
-      "2022-07-02 14:47:05,862 - base - recpack - INFO - Processed epoch 5 in 311.32 s.Batch Training Loss = 29.2818\n",
-      "2022-07-02 15:17:33,989 - stopping_criterion - recpack - INFO - StoppingCriterion has value 0.1745818319040097, which is better than previous iterations.\n",
-      "2022-07-02 15:17:33,991 - base - recpack - INFO - Model improved. Storing better model.\n",
-      "2022-07-02 15:17:34,030 - base - recpack - INFO - Evaluation at end of 5 took 1828.17 s.\n",
-      "2022-07-02 15:22:50,463 - base - recpack - INFO - Processed epoch 6 in 316.43 s.Batch Training Loss = 28.6982\n",
-      "2022-07-02 15:54:05,018 - stopping_criterion - recpack - INFO - StoppingCriterion has value 0.17569729842562898, which is better than previous iterations.\n",
-      "2022-07-02 15:54:05,019 - base - recpack - INFO - Model improved. Storing better model.\n",
-      "2022-07-02 15:54:05,059 - base - recpack - INFO - Evaluation at end of 6 took 1874.60 s.\n"
-     ]
-    },
-    {
-     "name": "stdout",
-     "output_type": "stream",
-     "text": [
-      "2022-07-02 15:59:22,012 - base - recpack - INFO - Processed epoch 7 in 316.95 s.Batch Training Loss = 28.2006\n",
-      "2022-07-02 16:30:47,891 - stopping_criterion - recpack - INFO - StoppingCriterion has value 0.17964142990428575, which is better than previous iterations.\n",
-      "2022-07-02 16:30:47,892 - base - recpack - INFO - Model improved. Storing better model.\n",
-      "2022-07-02 16:30:47,933 - base - recpack - INFO - Evaluation at end of 7 took 1885.92 s.\n",
-      "2022-07-02 16:36:04,405 - base - recpack - INFO - Processed epoch 8 in 316.47 s.Batch Training Loss = 27.7895\n",
-      "2022-07-02 17:06:36,013 - stopping_criterion - recpack - INFO - StoppingCriterion has value 0.18007371065396469, which is better than previous iterations.\n",
-      "2022-07-02 17:06:36,014 - base - recpack - INFO - Model improved. Storing better model.\n",
-      "2022-07-02 17:06:36,053 - base - recpack - INFO - Evaluation at end of 8 took 1831.65 s.\n",
-      "2022-07-02 17:11:46,899 - base - recpack - INFO - Processed epoch 9 in 310.84 s.Batch Training Loss = 27.4160\n",
-      "2022-07-02 17:41:13,676 - stopping_criterion - recpack - INFO - StoppingCriterion has value 0.1803656469798214, which is better than previous iterations.\n",
-      "2022-07-02 17:41:13,677 - base - recpack - INFO - Model improved. Storing better model.\n",
-      "2022-07-02 17:41:13,718 - base - recpack - INFO - Evaluation at end of 9 took 1766.82 s.\n",
-      "2022-07-02 17:41:13,736 - base - recpack - INFO - Fitting NeuMFMLPOnly complete - Took 2.15e+04s\n",
-      "2022-07-02 18:11:30,942 - base - recpack - INFO - Fitting Popularity complete - Took 2.52s\n"
-     ]
-    },
-    {
-     "name": "stderr",
-     "output_type": "stream",
-     "text": [
-      "/home/robinverachtert/dist-env/lib/python3.8/site-packages/scipy/sparse/_index.py:146: SparseEfficiencyWarning: Changing the sparsity structure of a csr_matrix is expensive. lil_matrix is more efficient.\n",
-      "  self._set_arrayXarray(i, j, x)\n"
-     ]
-    },
-    {
-     "name": "stdout",
-     "output_type": "stream",
-     "text": [
-      "2022-07-02 18:11:58,956 - base - recpack - INFO - Fitting ItemKNN complete - Took 16.9s\n"
-     ]
-    },
-    {
-     "name": "stderr",
-     "output_type": "stream",
-     "text": [
-      "/home/robinverachtert/dist-env/lib/python3.8/site-packages/recpack/algorithms/base.py:274: UserWarning: ItemKNN missing similar items for 11 items.\n",
-      "  warnings.warn(f\"{self.name} missing similar items for {missing} items.\")\n",
-      "/home/robinverachtert/dist-env/lib/python3.8/site-packages/scipy/sparse/_index.py:146: SparseEfficiencyWarning: Changing the sparsity structure of a csr_matrix is expensive. lil_matrix is more efficient.\n",
-      "  self._set_arrayXarray(i, j, x)\n"
-     ]
-    },
-    {
-     "name": "stdout",
-     "output_type": "stream",
-     "text": [
-      "2022-07-02 18:12:32,603 - base - recpack - INFO - Fitting ItemKNN complete - Took 13.7s\n"
-     ]
-    },
-    {
-     "name": "stderr",
-     "output_type": "stream",
-     "text": [
-      "/home/robinverachtert/dist-env/lib/python3.8/site-packages/recpack/algorithms/base.py:274: UserWarning: ItemKNN missing similar items for 11 items.\n",
-      "  warnings.warn(f\"{self.name} missing similar items for {missing} items.\")\n"
-     ]
-    },
-    {
-     "name": "stdout",
-     "output_type": "stream",
-     "text": [
-      "2022-07-02 18:13:29,405 - base - recpack - INFO - Fitting ItemKNN complete - Took 16.6s\n"
-     ]
-    }
-   ],
-   "source": [
-    "builder = PipelineBuilder()\n",
-    "builder.set_data_from_scenario(scenario)\n",
-    "\n",
-    "builder.add_metric('NDCGK', K=10)\n",
-    "builder.add_metric('CoverageK', K=10)\n",
-    "\n",
-    "builder.add_algorithm(\n",
-    "    algorithm = 'NeuMFMLPOnly', \n",
-    "    params = {\n",
-    "        'batch_size': 128,\n",
-    "        'max_epochs': 10,\n",
-    "        'learning_rate': 0.001,\n",
-    "        'stopping_criterion': 'ndcg',\n",
-    "        'predict_topK': 50,\n",
-    "        'n_negatives_per_positive': 4,\n",
-    "        'dropout': 0.0\n",
-    "    },\n",
-    "    grid = {\n",
-    "        'predictive_factors': [8, 16, 32],\n",
-    "    }\n",
-    ")\n",
-    "\n",
-    "builder.add_algorithm('Popularity', params={'K': 50})\n",
-    "builder.add_algorithm(\n",
-    "    'ItemKNN', \n",
-    "    grid={'similarity': ['conditional_probability', 'cosine']}\n",
-    ")\n",
-    "builder.set_optimisation_metric('NDCGK', K=10)\n",
-    "\n",
-    "pipeline = builder.build()\n",
-    "\n",
-    "pipeline.run()"
-   ]
-  },
-  {
-   "cell_type": "code",
-   "execution_count": 32,
-   "id": "3a36b1d0",
-   "metadata": {
-    "slideshow": {
-     "slide_type": "skip"
-    }
-   },
-   "outputs": [
-    {
-     "data": {
-      "text/html": [
-       "<div>\n",
-       "<style scoped>\n",
-       "    .dataframe tbody tr th:only-of-type {\n",
-       "        vertical-align: middle;\n",
-       "    }\n",
-       "\n",
-       "    .dataframe tbody tr th {\n",
-       "        vertical-align: top;\n",
-       "    }\n",
-       "\n",
-       "    .dataframe thead th {\n",
-       "        text-align: right;\n",
-       "    }\n",
-       "</style>\n",
-       "<table border=\"1\" class=\"dataframe\">\n",
-       "  <thead>\n",
-       "    <tr style=\"text-align: right;\">\n",
-       "      <th></th>\n",
-       "      <th>ndcgk_10</th>\n",
-       "      <th>coveragek_10</th>\n",
-       "    </tr>\n",
-       "  </thead>\n",
-       "  <tbody>\n",
-       "    <tr>\n",
-       "      <th>NeuMFMLPOnly</th>\n",
-       "      <td>0.115335</td>\n",
-       "      <td>0.176857</td>\n",
-       "    </tr>\n",
-       "    <tr>\n",
-       "      <th>Popularity</th>\n",
-       "      <td>0.084736</td>\n",
-       "      <td>0.000502</td>\n",
-       "    </tr>\n",
-       "    <tr>\n",
-       "      <th>ItemKNN</th>\n",
-       "      <td>0.160481</td>\n",
-       "      <td>0.147765</td>\n",
-       "    </tr>\n",
-       "  </tbody>\n",
-       "</table>\n",
-       "</div>"
-      ],
-      "text/plain": [
-       "              ndcgk_10  coveragek_10\n",
-       "NeuMFMLPOnly  0.115335      0.176857\n",
-       "Popularity    0.084736      0.000502\n",
-       "ItemKNN       0.160481      0.147765"
-      ]
-     },
-     "execution_count": 32,
-     "metadata": {},
-     "output_type": "execute_result"
-    }
-   ],
-   "source": [
-    "pipeline.get_metrics(short=True)"
-   ]
-  },
-  {
-   "cell_type": "code",
-   "execution_count": 33,
-   "id": "bbf22a9c",
-   "metadata": {
-    "slideshow": {
-     "slide_type": "subslide"
-    }
-   },
-   "outputs": [
-    {
-     "data": {
-      "text/html": [
-       "<div>\n",
-       "<style scoped>\n",
-       "    .dataframe tbody tr th:only-of-type {\n",
-       "        vertical-align: middle;\n",
-       "    }\n",
-       "\n",
-       "    .dataframe tbody tr th {\n",
-       "        vertical-align: top;\n",
-       "    }\n",
-       "\n",
-       "    .dataframe thead th {\n",
-       "        text-align: right;\n",
-       "    }\n",
-       "</style>\n",
-       "<table border=\"1\" class=\"dataframe\">\n",
-       "  <thead>\n",
-       "    <tr style=\"text-align: right;\">\n",
-       "      <th></th>\n",
-       "      <th>identifier</th>\n",
-       "      <th>params</th>\n",
-       "      <th>NDCGK</th>\n",
-       "    </tr>\n",
-       "  </thead>\n",
-       "  <tbody>\n",
-       "    <tr>\n",
-       "      <th>0</th>\n",
-       "      <td>NeuMFMLPOnly(batch_size=128,dropout=0.0,exact_...</td>\n",
-       "      <td>{'predictive_factors': 8, 'batch_size': 128, '...</td>\n",
-       "      <td>0.095286</td>\n",
-       "    </tr>\n",
-       "    <tr>\n",
-       "      <th>1</th>\n",
-       "      <td>NeuMFMLPOnly(batch_size=128,dropout=0.0,exact_...</td>\n",
-       "      <td>{'predictive_factors': 16, 'batch_size': 128, ...</td>\n",
-       "      <td>0.099083</td>\n",
-       "    </tr>\n",
-       "    <tr>\n",
-       "      <th>2</th>\n",
-       "      <td>NeuMFMLPOnly(batch_size=128,dropout=0.0,exact_...</td>\n",
-       "      <td>{'predictive_factors': 32, 'batch_size': 128, ...</td>\n",
-       "      <td>0.097915</td>\n",
-       "    </tr>\n",
-       "    <tr>\n",
-       "      <th>3</th>\n",
-       "      <td>ItemKNN(K=200,normalize=False,normalize_X=Fals...</td>\n",
-       "      <td>{'similarity': 'conditional_probability'}</td>\n",
-       "      <td>0.100922</td>\n",
-       "    </tr>\n",
-       "    <tr>\n",
-       "      <th>4</th>\n",
-       "      <td>ItemKNN(K=200,normalize=False,normalize_X=Fals...</td>\n",
-       "      <td>{'similarity': 'cosine'}</td>\n",
-       "      <td>0.136519</td>\n",
-       "    </tr>\n",
-       "  </tbody>\n",
-       "</table>\n",
-       "</div>"
-      ],
-      "text/plain": [
-       "                                          identifier  \\\n",
-       "0  NeuMFMLPOnly(batch_size=128,dropout=0.0,exact_...   \n",
-       "1  NeuMFMLPOnly(batch_size=128,dropout=0.0,exact_...   \n",
-       "2  NeuMFMLPOnly(batch_size=128,dropout=0.0,exact_...   \n",
-       "3  ItemKNN(K=200,normalize=False,normalize_X=Fals...   \n",
-       "4  ItemKNN(K=200,normalize=False,normalize_X=Fals...   \n",
-       "\n",
-       "                                              params     NDCGK  \n",
-       "0  {'predictive_factors': 8, 'batch_size': 128, '...  0.095286  \n",
-       "1  {'predictive_factors': 16, 'batch_size': 128, ...  0.099083  \n",
-       "2  {'predictive_factors': 32, 'batch_size': 128, ...  0.097915  \n",
-       "3          {'similarity': 'conditional_probability'}  0.100922  \n",
-       "4                           {'similarity': 'cosine'}  0.136519  "
-      ]
-     },
-     "execution_count": 33,
-     "metadata": {},
-     "output_type": "execute_result"
-    }
-   ],
-   "source": [
-    "pipeline.optimisation_results"
-   ]
-  },
-  {
-   "cell_type": "code",
-   "execution_count": null,
-   "id": "a6cd85cd",
-   "metadata": {},
-   "outputs": [],
-   "source": [
-    "builder = PipelineBuilder()\n",
-    "builder.set_data_from_scenario(scenario)\n",
-    "\n",
-    "builder.add_metric('NDCGK', K=10)\n",
-    "builder.add_metric('CoverageK', K=10)\n",
-    "\n",
-    "builder.add_algorithm(\n",
-    "    algorithm = 'NMF', \n",
-    "    grid = {\n",
-    "        'num_components': [16, 32, 64, 128],\n",
-    "    }\n",
-    ")\n",
-    "\n",
-    "builder.set_optimisation_metric('NDCGK', K=10)\n",
-    "\n",
-    "pipeline = builder.build()\n",
-    "\n",
-    "pipeline.run()"
-   ]
-  },
-  {
-<<<<<<< HEAD
-=======
-   "cell_type": "code",
-   "execution_count": null,
-   "id": "d0e3c55c",
-   "metadata": {},
-   "outputs": [],
-   "source": [
-    "pipeline.get_metrics(short=True)"
-   ]
-  },
-  {
-   "cell_type": "code",
-   "execution_count": null,
-   "id": "6446dcc6",
-   "metadata": {},
-   "outputs": [],
-   "source": [
-    "pipeline.optimisation_results"
-   ]
-  },
-  {
-   "cell_type": "code",
-   "execution_count": null,
-   "id": "066d5f64",
-   "metadata": {},
-   "outputs": [],
-   "source": [
-    "builder = PipelineBuilder()\n",
-    "builder.set_data_from_scenario(scenario)\n",
-    "\n",
-    "builder.add_metric('NDCGK', K=10)\n",
-    "builder.add_metric('CoverageK', K=10)\n",
-    "\n",
-    "builder.add_algorithm(\n",
-    "    algorithm = 'BPRMF', \n",
-    "    params = {\n",
-    "        'batch_size': 128,\n",
-    "        'max_epochs': 10,\n",
-    "        'learning_rate': 0.001,\n",
-    "        'stopping_criterion': 'ndcg',\n",
-    "        'predict_topK': 50,\n",
-    "        'lambda_h': 0.1,\n",
-    "        'lambda_w': 0.1,\n",
-    "    },\n",
-    "    grid = {\n",
-    "        'num_components': [16, 32, 64, 128],\n",
-    "    }\n",
-    ")\n",
-    "\n",
-    "builder.set_optimisation_metric('NDCGK', K=10)\n",
-    "\n",
-    "pipeline = builder.build()\n",
-    "\n",
-    "pipeline.run()"
-   ]
-  },
-  {
-   "cell_type": "code",
-   "execution_count": null,
-   "id": "54afe508",
-   "metadata": {},
-   "outputs": [],
-   "source": [
-    "pipeline.get_metrics(short=True)"
-   ]
-  },
-  {
-   "cell_type": "code",
-   "execution_count": null,
-   "id": "0abc7d2e",
-   "metadata": {},
-   "outputs": [],
-   "source": [
-    "pipeline.optimisation_results"
-   ]
-  },
-  {
->>>>>>> 3a7b78dd
-   "cell_type": "code",
-   "execution_count": null,
-   "id": "ac7e332e",
-   "metadata": {},
-   "outputs": [],
-   "source": []
-  }
- ],
- "metadata": {
-  "celltoolbar": "Slideshow",
-  "kernelspec": {
-   "display_name": "Python 3 (ipykernel)",
-   "language": "python",
-   "name": "python3"
-  },
-  "language_info": {
-   "codemirror_mode": {
-    "name": "ipython",
-    "version": 3
-   },
-   "file_extension": ".py",
-   "mimetype": "text/x-python",
-   "name": "python",
-   "nbconvert_exporter": "python",
-   "pygments_lexer": "ipython3",
-   "version": "3.8.12"
-  }
- },
- "nbformat": 4,
- "nbformat_minor": 5
+  "nbformat": 4,
+  "nbformat_minor": 5
 }